# Max delays from https://github.com/SymbiFlow/prjxray-db/blob/34ea6eb08a63d21ec16264ad37a0a7b142ff6031/artix7/timings/CLBLL_L.sdf

# NB: Inputs/Outputs must be ordered alphabetically
#     (with exceptions for carry in/out)

# Average across F7[AB]MUX
# Inputs: I0 I1 S0
# Outputs: O
F7MUX 1 1 3 1
204 208 286

# Inputs: I0 I1 S0
# Outputs: O
MUXF8 2 1 3 1
104 94 273

# Inputs: I0 I1 I2 I3 S0 S1
# Outputs: O
MUXF78 3 1 6 1
190 193 217 223 296 273

# CARRY4 + CARRY4_[ABCD]X
# Inputs: CYINIT DI0 DI1 DI2 DI3 S0 S1 S2 S3 CI
# Outputs:  O0 O1 O2 O3 CO0 CO1 CO2 CO3
#   (NB: carry chain input/output must be last
<<<<<<< HEAD
#        input/output and have been moved there
#        overriding the alphabetical ordering)
CARRY4 4 1 10 8
=======
#        input/output and the entire bus has been
#        moved there overriding the otherwise
#        alphabetical ordering)
CARRY4 3 1 10 8
>>>>>>> c226af3f
482 -   -   -   -   223 -   -   -   222
598 407 -   -   -   400 205 -   -   334
584 556 537 -   -   523 558 226 -   239
642 615 596 438 -   582 618 330 227 313
536 379 -   -   -   340 -   -   -   271
494 465 445 -   -   433 469 -   -   157
592 540 520 356 -   512 548 292 -   228
580 526 507 398 385 508 528 378 380 114

# SLICEM/A6LUT
# Inputs: A0 A1 A2 A3 A4 D DPRA0 DPRA1 DPRA2 DPRA3 DPRA4 WCLK WE
# Outputs: DPO SPO
RAM32X1D 5 0 13 2
-   -   -   -   -   - 631 472 407 238 127 - -
631 472 407 238 127 - -   -   -   -   -   - -

# SLICEM/A6LUT
# Inputs: A0 A1 A2 A3 A4 A5 D DPRA0 DPRA1 DPRA2 DPRA3 DPRA4 DPRA5 WCLK WE
# Outputs: DPO SPO
RAM64X1D 6 0 15 2
-   -   -   -   -   -   - 642 631 472 407 238 127 - -
642 631 472 407 238 127 - -   -   -   -   -   -   - -

# SLICEM/A6LUT + F7[AB]MUX
# Inputs: A0 A1 A2 A3 A4 A5 A6 D DPRA0 DPRA1 DPRA2 DPRA3 DPRA4 DPRA5 DPRA6 WCLK WE
# Outputs: DPO SPO
RAM128X1D 7 0 17 2
-    -    -   -   -   -   -   - 1009 998 839 774 605 494 450 - -
1047 1036 877 812 643 532 478 - -    -   -   -   -   -   -   - -<|MERGE_RESOLUTION|>--- conflicted
+++ resolved
@@ -23,16 +23,10 @@
 # Inputs: CYINIT DI0 DI1 DI2 DI3 S0 S1 S2 S3 CI
 # Outputs:  O0 O1 O2 O3 CO0 CO1 CO2 CO3
 #   (NB: carry chain input/output must be last
-<<<<<<< HEAD
-#        input/output and have been moved there
-#        overriding the alphabetical ordering)
-CARRY4 4 1 10 8
-=======
 #        input/output and the entire bus has been
 #        moved there overriding the otherwise
 #        alphabetical ordering)
-CARRY4 3 1 10 8
->>>>>>> c226af3f
+CARRY4 4 1 10 8
 482 -   -   -   -   223 -   -   -   222
 598 407 -   -   -   400 205 -   -   334
 584 556 537 -   -   523 558 226 -   239
