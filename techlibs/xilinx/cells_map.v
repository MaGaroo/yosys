--- conflicted
+++ resolved
@@ -16,93 +16,6 @@
  *  OR IN CONNECTION WITH THE USE OR PERFORMANCE OF THIS SOFTWARE.
  *
  */
-
-<<<<<<< HEAD
-module  \$_DFF_N_ (input D, C, output Q); FDRE #(.INIT(|0), .IS_C_INVERTED(|1), .IS_D_INVERTED(|0), .IS_R_INVERTED(|0)) _TECHMAP_REPLACE_ (.D(D), .Q(Q), .C(C), .CE(1'b1), .R(1'b0)); endmodule
-module  \$_DFF_P_ (input D, C, output Q); FDRE #(.INIT(|0), .IS_C_INVERTED(|0), .IS_D_INVERTED(|0), .IS_R_INVERTED(|0)) _TECHMAP_REPLACE_ (.D(D), .Q(Q), .C(C), .CE(1'b1), .R(1'b0)); endmodule
-
-module  \$_DFFE_NP_ (input D, C, E, output Q); FDRE #(.INIT(|0), .IS_C_INVERTED(|1), .IS_D_INVERTED(|0), .IS_R_INVERTED(|0)) _TECHMAP_REPLACE_ (.D(D), .Q(Q), .C(C), .CE(E), .R(1'b0)); endmodule
-module  \$_DFFE_PP_ (input D, C, E, output Q); FDRE #(.INIT(|0), .IS_C_INVERTED(|0), .IS_D_INVERTED(|0), .IS_R_INVERTED(|0)) _TECHMAP_REPLACE_ (.D(D), .Q(Q), .C(C), .CE(E), .R(1'b0)); endmodule
-
-module  \$_DFF_NN0_ (input D, C, R, output Q); FDCE #(.INIT(|0), .IS_C_INVERTED(|1), .IS_D_INVERTED(|0), .IS_CLR_INVERTED(|1)) _TECHMAP_REPLACE_ (.D(D), .Q(Q), .C(C), .CE(1'b1), .CLR(R)); endmodule
-module  \$_DFF_NP0_ (input D, C, R, output Q); FDCE #(.INIT(|0), .IS_C_INVERTED(|1), .IS_D_INVERTED(|0), .IS_CLR_INVERTED(|0)) _TECHMAP_REPLACE_ (.D(D), .Q(Q), .C(C), .CE(1'b1), .CLR(R)); endmodule
-module  \$_DFF_PN0_ (input D, C, R, output Q); FDCE #(.INIT(|0), .IS_C_INVERTED(|0), .IS_D_INVERTED(|0), .IS_CLR_INVERTED(|1)) _TECHMAP_REPLACE_ (.D(D), .Q(Q), .C(C), .CE(1'b1), .CLR(R)); endmodule
-module  \$_DFF_PP0_ (input D, C, R, output Q); FDCE #(.INIT(|0), .IS_C_INVERTED(|0), .IS_D_INVERTED(|0), .IS_CLR_INVERTED(|0)) _TECHMAP_REPLACE_ (.D(D), .Q(Q), .C(C), .CE(1'b1), .CLR(R)); endmodule
-
-module  \$_DFF_NN1_ (input D, C, R, output Q); FDPE #(.INIT(|0), .IS_C_INVERTED(|1), .IS_D_INVERTED(|0), .IS_PRE_INVERTED(|1)) _TECHMAP_REPLACE_ (.D(D), .Q(Q), .C(C), .CE(1'b1), .PRE(R)); endmodule
-module  \$_DFF_NP1_ (input D, C, R, output Q); FDPE #(.INIT(|0), .IS_C_INVERTED(|1), .IS_D_INVERTED(|0), .IS_PRE_INVERTED(|0)) _TECHMAP_REPLACE_ (.D(D), .Q(Q), .C(C), .CE(1'b1), .PRE(R)); endmodule
-module  \$_DFF_PN1_ (input D, C, R, output Q); FDPE #(.INIT(|0), .IS_C_INVERTED(|0), .IS_D_INVERTED(|0), .IS_PRE_INVERTED(|1)) _TECHMAP_REPLACE_ (.D(D), .Q(Q), .C(C), .CE(1'b1), .PRE(R)); endmodule
-module  \$_DFF_PP1_ (input D, C, R, output Q); FDPE #(.INIT(|0), .IS_C_INVERTED(|0), .IS_D_INVERTED(|0), .IS_PRE_INVERTED(|0)) _TECHMAP_REPLACE_ (.D(D), .Q(Q), .C(C), .CE(1'b1), .PRE(R)); endmodule
-
-`ifndef NO_LUT
-module \$lut (A, Y);
-  parameter WIDTH = 0;
-  parameter LUT = 0;
-
-  input [WIDTH-1:0] A;
-  output Y;
-
-  generate
-    if (WIDTH == 1) begin
-      LUT1 #(.INIT(LUT)) _TECHMAP_REPLACE_ (.O(Y),
-        .I0(A[0]));
-    end else
-    if (WIDTH == 2) begin
-      LUT2 #(.INIT(LUT)) _TECHMAP_REPLACE_ (.O(Y),
-        .I0(A[0]), .I1(A[1]));
-    end else
-    if (WIDTH == 3) begin
-      LUT3 #(.INIT(LUT)) _TECHMAP_REPLACE_ (.O(Y),
-        .I0(A[0]), .I1(A[1]), .I2(A[2]));
-    end else
-    if (WIDTH == 4) begin
-      LUT4 #(.INIT(LUT)) _TECHMAP_REPLACE_ (.O(Y),
-        .I0(A[0]), .I1(A[1]), .I2(A[2]),
-        .I3(A[3]));
-    end else
-    if (WIDTH == 5) begin
-      LUT5 #(.INIT(LUT)) _TECHMAP_REPLACE_ (.O(Y),
-        .I0(A[0]), .I1(A[1]), .I2(A[2]),
-        .I3(A[3]), .I4(A[4]));
-    end else
-    if (WIDTH == 6) begin
-      LUT6 #(.INIT(LUT)) _TECHMAP_REPLACE_ (.O(Y),
-        .I0(A[0]), .I1(A[1]), .I2(A[2]),
-        .I3(A[3]), .I4(A[4]), .I5(A[5]));
-    end else
-    if (WIDTH == 7) begin
-      wire T0, T1;
-      LUT6 #(.INIT(LUT[63:0])) fpga_lut_0 (.O(T0),
-        .I0(A[0]), .I1(A[1]), .I2(A[2]),
-        .I3(A[3]), .I4(A[4]), .I5(A[5]));
-      LUT6 #(.INIT(LUT[127:64])) fpga_lut_1 (.O(T1),
-        .I0(A[0]), .I1(A[1]), .I2(A[2]),
-        .I3(A[3]), .I4(A[4]), .I5(A[5]));
-      MUXF7 fpga_mux_0 (.O(Y), .I0(T0), .I1(T1), .S(A[6]));
-    end else
-    if (WIDTH == 8) begin
-      wire T0, T1, T2, T3, T4, T5;
-      LUT6 #(.INIT(LUT[63:0])) fpga_lut_0 (.O(T0),
-        .I0(A[0]), .I1(A[1]), .I2(A[2]),
-        .I3(A[3]), .I4(A[4]), .I5(A[5]));
-      LUT6 #(.INIT(LUT[127:64])) fpga_lut_1 (.O(T1),
-        .I0(A[0]), .I1(A[1]), .I2(A[2]),
-        .I3(A[3]), .I4(A[4]), .I5(A[5]));
-      LUT6 #(.INIT(LUT[191:128])) fpga_lut_2 (.O(T2),
-        .I0(A[0]), .I1(A[1]), .I2(A[2]),
-        .I3(A[3]), .I4(A[4]), .I5(A[5]));
-      LUT6 #(.INIT(LUT[255:192])) fpga_lut_3 (.O(T3),
-        .I0(A[0]), .I1(A[1]), .I2(A[2]),
-        .I3(A[3]), .I4(A[4]), .I5(A[5]));
-      MUXF7 fpga_mux_0 (.O(T4), .I0(T0), .I1(T1), .S(A[6]));
-      MUXF7 fpga_mux_1 (.O(T5), .I0(T2), .I1(T3), .S(A[6]));
-      MUXF8 fpga_mux_2 (.O(Y), .I0(T4), .I1(T5), .S(A[7]));
-    end else begin
-      wire _TECHMAP_FAIL_ = 1;
-    end
-  endgenerate
-endmodule
-`endif
 
 module \$__SHREG_ (input C, input D, input E, output Q);
   parameter DEPTH = 0;
@@ -171,7 +84,4 @@
       \$__SHREG_ #(.DEPTH(DEPTH-128), .INIT(INIT[DEPTH-1:128]), .CLKPOL(CLKPOL), .ENPOL(ENPOL)) fpga_srl_1 (.C(C), .D(T0), .E(E), .Q(Q));
     end
   endgenerate
-endmodule
-=======
-// Empty for now
->>>>>>> f0b2d8e4
+endmodule