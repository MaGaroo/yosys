/*
 *  yosys -- Yosys Open SYnthesis Suite
 *
 *  Copyright (C) 2012  Clifford Wolf <clifford@clifford.at>
 *                2019  Eddie Hung <eddie@fpgeh.com>
 *
 *  Permission to use, copy, modify, and/or distribute this software for any
 *  purpose with or without fee is hereby granted, provided that the above
 *  copyright notice and this permission notice appear in all copies.
 *
 *  THE SOFTWARE IS PROVIDED "AS IS" AND THE AUTHOR DISCLAIMS ALL WARRANTIES
 *  WITH REGARD TO THIS SOFTWARE INCLUDING ALL IMPLIED WARRANTIES OF
 *  MERCHANTABILITY AND FITNESS. IN NO EVENT SHALL THE AUTHOR BE LIABLE FOR
 *  ANY SPECIAL, DIRECT, INDIRECT, OR CONSEQUENTIAL DAMAGES OR ANY DAMAGES
 *  WHATSOEVER RESULTING FROM LOSS OF USE, DATA OR PROFITS, WHETHER IN AN
 *  ACTION OF CONTRACT, NEGLIGENCE OR OTHER TORTIOUS ACTION, ARISING OUT OF
 *  OR IN CONNECTION WITH THE USE OR PERFORMANCE OF THIS SOFTWARE.
 *
 */

// https://stackoverflow.com/a/46137633
#ifdef _MSC_VER
#include <stdlib.h>
#define bswap32 _byteswap_ulong
#elif defined(__APPLE__)
#include <libkern/OSByteOrder.h>
#define bswap32 OSSwapInt32
#elif defined(__GNUC__)
#define bswap32 __builtin_bswap32
#else
#include <cstdint>
inline static uint32_t bswap32(uint32_t x)
{
	// https://stackoverflow.com/a/27796212
	register uint32_t value = number_to_be_reversed;
	uint8_t lolo = (value >> 0) & 0xFF;
	uint8_t lohi = (value >> 8) & 0xFF;
	uint8_t hilo = (value >> 16) & 0xFF;
	uint8_t hihi = (value >> 24) & 0xFF;
	return (hihi << 24)
		| (hilo << 16)
		| (lohi << 8)
		| (lolo << 0);
}
#endif

#include "kernel/yosys.h"
#include "kernel/sigtools.h"
#include "kernel/utils.h"

USING_YOSYS_NAMESPACE
PRIVATE_NAMESPACE_BEGIN

inline int32_t to_big_endian(int32_t i32) {
#if __BYTE_ORDER__ == __ORDER_LITTLE_ENDIAN__
	return __builtin_bswap32(i32);
#elif __BYTE_ORDER__ == __ORDER_BIG_ENDIAN__
	return i32;
#else
#error "Unknown endianness"
#endif
}

void aiger_encode(std::ostream &f, int x)
{
	log_assert(x >= 0);

	while (x & ~0x7f) {
		f.put((x & 0x7f) | 0x80);
		x = x >> 7;
	}

	f.put(x);
}

struct XAigerWriter
{
	Module *module;
	bool zinit_mode;
	SigMap sigmap;

	dict<SigBit, bool> init_map;
	pool<SigBit> input_bits, output_bits;
	dict<SigBit, SigBit> not_map, ff_map, alias_map;
	dict<SigBit, pair<SigBit, SigBit>> and_map;
	vector<std::tuple<SigBit,RTLIL::Cell*,RTLIL::IdString,int>> ci_bits;
	vector<std::tuple<SigBit,RTLIL::Cell*,RTLIL::IdString,int,int>> co_bits;
	vector<SigBit> ff_bits;

	vector<pair<int, int>> aig_gates;
	vector<int> aig_latchin, aig_latchinit, aig_outputs;
	int aig_m = 0, aig_i = 0, aig_l = 0, aig_o = 0, aig_a = 0;

	dict<SigBit, int> aig_map;
	dict<SigBit, int> ordered_outputs;
	dict<SigBit, int> ordered_latches;

	vector<Cell*> box_list;
	bool omode = false;

	//dict<SigBit, int> init_inputs;
	//int initstate_ff = 0;

	int mkgate(int a0, int a1)
	{
		aig_m++, aig_a++;
		aig_gates.push_back(a0 > a1 ? make_pair(a0, a1) : make_pair(a1, a0));
		return 2*aig_m;
	}

	int bit2aig(SigBit bit)
	{
		auto it = aig_map.find(bit);
		if (it != aig_map.end()) {
			log_assert(it->second >= 0);
			return it->second;
		}

		// NB: Cannot use iterator returned from aig_map.insert()
		//     since this function is called recursively

		int a = -1;
		if (not_map.count(bit)) {
			a = bit2aig(not_map.at(bit)) ^ 1;
		} else
		if (and_map.count(bit)) {
			auto args = and_map.at(bit);
			int a0 = bit2aig(args.first);
			int a1 = bit2aig(args.second);
			a = mkgate(a0, a1);
		} else
		if (alias_map.count(bit)) {
			a = bit2aig(alias_map.at(bit));
		}

		if (bit == State::Sx || bit == State::Sz) {
			log_debug("Design contains 'x' or 'z' bits. Treating as 1'b0.\n");
			a = aig_map.at(State::S0);
		}

		log_assert(a >= 0);
		aig_map[bit] = a;
		return a;
	}

	XAigerWriter(Module *module, bool zinit_mode, bool holes_mode=false) : module(module), zinit_mode(zinit_mode), sigmap(module)
	{
		pool<SigBit> undriven_bits;
		pool<SigBit> unused_bits;
		pool<SigBit> keep_bits;

		// promote public wires
		for (auto wire : module->wires())
			if (wire->name[0] == '\\')
				sigmap.add(wire);

		// promote input wires
		for (auto wire : module->wires())
			if (wire->port_input)
				sigmap.add(wire);

		// promote output wires
		for (auto wire : module->wires())
			if (wire->port_output)
				sigmap.add(wire);

		for (auto wire : module->wires())
		{
			if (wire->attributes.count("\\init")) {
				SigSpec initsig = sigmap(wire);
				Const initval = wire->attributes.at("\\init");
				for (int i = 0; i < GetSize(wire) && i < GetSize(initval); i++)
					if (initval[i] == State::S0 || initval[i] == State::S1)
						init_map[initsig[i]] = initval[i] == State::S1;
			}

			bool keep = wire->attributes.count("\\keep");

			for (int i = 0; i < GetSize(wire); i++)
			{
				SigBit wirebit(wire, i);
				SigBit bit = sigmap(wirebit);

				if (bit.wire) {
					undriven_bits.insert(bit);
					unused_bits.insert(bit);
				}

				if (keep)
					keep_bits.insert(bit);

				if (wire->port_input || keep) {
					if (bit != wirebit)
						alias_map[bit] = wirebit;
					input_bits.insert(wirebit);
				}

				if (wire->port_output || keep) {
					if (bit != RTLIL::Sx) {
						if (bit != wirebit)
							alias_map[wirebit] = bit;
						output_bits.insert(wirebit);
					}
					else
						log_debug("Skipping PO '%s' driven by 1'bx\n", log_signal(wirebit));
				}
			}
		}

		for (auto bit : input_bits)
			undriven_bits.erase(sigmap(bit));
		for (auto bit : output_bits)
			if (!bit.wire->port_input)
				unused_bits.erase(bit);

		// TODO: Speed up toposort -- ultimately we care about
		//       box ordering, but not individual AIG cells
		dict<SigBit, pool<IdString>> bit_drivers, bit_users;
		TopoSort<IdString, RTLIL::sort_by_id_str> toposort;
		dict<IdString, std::pair<IdString,IdString>> flop_data;
		bool abc_box_seen = false;

		for (auto cell : module->selected_cells()) {
			if (cell->type == "$_NOT_")
			{
				SigBit A = sigmap(cell->getPort("\\A").as_bit());
				SigBit Y = sigmap(cell->getPort("\\Y").as_bit());
				unused_bits.erase(A);
				undriven_bits.erase(Y);
				not_map[Y] = A;
				if (!holes_mode) {
					toposort.node(cell->name);
					bit_users[A].insert(cell->name);
					bit_drivers[Y].insert(cell->name);
				}
				continue;
			}

			if (cell->type == "$_AND_")
			{
				SigBit A = sigmap(cell->getPort("\\A").as_bit());
				SigBit B = sigmap(cell->getPort("\\B").as_bit());
				SigBit Y = sigmap(cell->getPort("\\Y").as_bit());
				unused_bits.erase(A);
				unused_bits.erase(B);
				undriven_bits.erase(Y);
				and_map[Y] = make_pair(A, B);
				if (!holes_mode) {
					toposort.node(cell->name);
					bit_users[A].insert(cell->name);
					bit_users[B].insert(cell->name);
					bit_drivers[Y].insert(cell->name);
				}
				continue;
			}

			log_assert(!holes_mode);

<<<<<<< HEAD
			if (cell->type == "$__ABC_FF_")
			{
				SigBit D = sigmap(cell->getPort("\\D").as_bit());
				SigBit Q = sigmap(cell->getPort("\\Q").as_bit());
				unused_bits.erase(D);
				undriven_bits.erase(Q);
				alias_map[Q] = D;
				continue;
			}

			RTLIL::Module* inst_module = !holes_mode ? module->design->module(cell->type) : nullptr;
=======
			RTLIL::Module* inst_module = module->design->module(cell->type);
>>>>>>> bb2144ae
			if (inst_module && inst_module->attributes.count("\\abc_box_id")) {
				abc_box_seen = true;

				toposort.node(cell->name);

				auto r = flop_data.insert(std::make_pair(cell->type, std::make_pair(IdString(), IdString())));
				if (r.second) {
					auto it = inst_module->attributes.find("\\abc_flop");
					if (it != inst_module->attributes.end()) {
						std::string abc_flop = it->second.decode_string();
						size_t start, end;
						end = abc_flop.find(','); // Ignore original module
						log_assert(end != std::string::npos);
						start = end + 1;
						end = abc_flop.find(',', start + 1);
						log_assert(start != std::string::npos && end != std::string::npos);
						auto abc_flop_d = RTLIL::escape_id(abc_flop.substr(start, end-start));
						start = end + 1;
						end = abc_flop.find(',', start + 1);
						log_assert(start != std::string::npos && end != std::string::npos);
						auto abc_flop_q = RTLIL::escape_id(abc_flop.substr(start, end-start));
						r.first->second = std::make_pair(abc_flop_d, abc_flop_q);
					}
				}

				auto abc_flop_d = r.first->second.first;
				if (abc_flop_d != IdString()) {
					SigBit d = cell->getPort(abc_flop_d);
					SigBit I = sigmap(d);
					if (I != d)
						alias_map[I] = d;
					unused_bits.erase(d);

					auto abc_flop_q = r.first->second.second;
					SigBit q = cell->getPort(abc_flop_q);
					SigBit O = sigmap(q);
					if (O != q)
						alias_map[O] = q;
					undriven_bits.erase(O);
					ff_bits.emplace_back(q);

				}
				else {
					for (const auto &conn : cell->connections()) {
						if (cell->input(conn.first)) {
							// Ignore inout for the sake of topographical ordering
							if (cell->output(conn.first)) continue;
							for (auto bit : sigmap(conn.second))
								bit_users[bit].insert(cell->name);
						}

						if (cell->output(conn.first))
							for (auto bit : sigmap(conn.second))
								bit_drivers[bit].insert(cell->name);
					}
				}
			}
			else {
				bool cell_known = cell->known();
				for (const auto &c : cell->connections()) {
					if (c.second.is_fully_const()) continue;
					auto is_input = !cell_known || cell->input(c.first);
					auto is_output = !cell_known || cell->output(c.first);
					if (!is_input && !is_output)
						log_error("Connection '%s' on cell '%s' (type '%s') not recognised!\n", log_id(c.first), log_id(cell), log_id(cell->type));

					if (is_input) {
						for (auto b : c.second.bits()) {
							Wire *w = b.wire;
							if (!w) continue;
							if (!w->port_output || !cell_known) {
								SigBit I = sigmap(b);
								if (I != b)
									alias_map[b] = I;
								output_bits.insert(b);
								unused_bits.erase(b);

								if (!cell_known)
									keep_bits.insert(b);
							}
						}
					}
					if (is_output) {
						for (auto b : c.second.bits()) {
							Wire *w = b.wire;
							if (!w) continue;
							input_bits.insert(b);
							SigBit O = sigmap(b);
							if (O != b)
								alias_map[O] = b;
							undriven_bits.erase(O);
						}
					}
				}
			}

			//log_warning("Unsupported cell type: %s (%s)\n", log_id(cell->type), log_id(cell));
		}

		if (abc_box_seen) {
			for (auto &it : bit_users)
				if (bit_drivers.count(it.first))
					for (auto driver_cell : bit_drivers.at(it.first))
					for (auto user_cell : it.second)
						toposort.edge(driver_cell, user_cell);

#if 0
			toposort.analyze_loops = true;
#endif
			bool no_loops = toposort.sort();
#if 0
			unsigned i = 0;
			for (auto &it : toposort.loops) {
				log("  loop %d\n", i++);
				for (auto cell_name : it) {
					auto cell = module->cell(cell_name);
					log_assert(cell);
					log("\t%s (%s @ %s)\n", log_id(cell), log_id(cell->type), cell->get_src_attribute().c_str());
				}
			}
#endif
			log_assert(no_loops);

			pool<IdString> seen_boxes;
			for (auto cell_name : toposort.sorted) {
				RTLIL::Cell *cell = module->cell(cell_name);
				log_assert(cell);

				RTLIL::Module* box_module = module->design->module(cell->type);
				if (!box_module || !box_module->attributes.count("\\abc_box_id"))
					continue;

				if (seen_boxes.insert(cell->type).second) {
					auto it = box_module->attributes.find("\\abc_carry");
					if (it != box_module->attributes.end()) {
						RTLIL::Wire *carry_in = nullptr, *carry_out = nullptr;
						auto carry_in_out = it->second.decode_string();
						auto pos = carry_in_out.find(',');
						if (pos == std::string::npos)
							log_error("'abc_carry' attribute on module '%s' does not contain ','.\n", log_id(cell->type));
						auto carry_in_name = RTLIL::escape_id(carry_in_out.substr(0, pos));
						carry_in = box_module->wire(carry_in_name);
						if (!carry_in || !carry_in->port_input)
							log_error("'abc_carry' on module '%s' contains '%s' which does not exist or is not an input port.\n", log_id(cell->type), carry_in_name.c_str());

						auto carry_out_name = RTLIL::escape_id(carry_in_out.substr(pos+1));
						carry_out = box_module->wire(carry_out_name);
						if (!carry_out || !carry_out->port_output)
							log_error("'abc_carry' on module '%s' contains '%s' which does not exist or is not an output port.\n", log_id(cell->type), carry_out_name.c_str());

						auto &ports = box_module->ports;
						for (auto jt = ports.begin(); jt != ports.end(); ) {
							RTLIL::Wire* w = box_module->wire(*jt);
							log_assert(w);
							if (w == carry_in || w == carry_out) {
								jt = ports.erase(jt);
								continue;
							}
							if (w->port_id > carry_in->port_id)
								--w->port_id;
							if (w->port_id > carry_out->port_id)
								--w->port_id;
							log_assert(w->port_input || w->port_output);
							log_assert(ports[w->port_id-1] == w->name);
							++jt;
						}
						ports.push_back(carry_in->name);
						carry_in->port_id = ports.size();
						ports.push_back(carry_out->name);
						carry_out->port_id = ports.size();
					}
				}

				// Fully pad all unused input connections of this box cell with S0
				// Fully pad all undriven output connections of this box cell with anonymous wires
				// NB: Assume box_module->ports are sorted alphabetically
				//     (as RTLIL::Module::fixup_ports() would do)
				for (const auto &port_name : box_module->ports) {
					RTLIL::Wire* w = box_module->wire(port_name);
					log_assert(w);
					auto it = cell->connections_.find(port_name);
					if (w->port_input) {
						RTLIL::SigSpec rhs;
						if (it != cell->connections_.end()) {
							if (GetSize(it->second) < GetSize(w))
								it->second.append(RTLIL::SigSpec(RTLIL::S0, GetSize(w)-GetSize(it->second)));
							rhs = it->second;
						}
						else {
							rhs = RTLIL::SigSpec(RTLIL::S0, GetSize(w));
							cell->setPort(port_name, rhs);
						}

						int offset = 0;
						for (auto b : rhs.bits()) {
							SigBit I = sigmap(b);
							if (b == RTLIL::Sx)
								b = RTLIL::S0;
							else if (I != b) {
								if (I == RTLIL::Sx)
									alias_map[b] = RTLIL::S0;
								else
									alias_map[b] = I;
							}
							co_bits.emplace_back(b, cell, port_name, offset++, 0);
							unused_bits.erase(b);
						}
					}
					if (w->port_output) {
						RTLIL::SigSpec rhs;
						auto it = cell->connections_.find(w->name);
						if (it != cell->connections_.end()) {
							if (GetSize(it->second) < GetSize(w))
								it->second.append(module->addWire(NEW_ID, GetSize(w)-GetSize(it->second)));
							rhs = it->second;
						}
						else {
							rhs = module->addWire(NEW_ID, GetSize(w));
							cell->setPort(port_name, rhs);
						}

						int offset = 0;
						for (const auto &b : rhs.bits()) {
							ci_bits.emplace_back(b, cell, port_name, offset++);
							SigBit O = sigmap(b);
							if (O != b)
								alias_map[O] = b;
							undriven_bits.erase(O);

							auto jt = input_bits.find(b);
							if (jt != input_bits.end()) {
								log_assert(keep_bits.count(O));
								input_bits.erase(b);
							}
						}
					}
				}
				box_list.emplace_back(cell);
			}

			// TODO: Free memory from toposort, bit_drivers, bit_users
		}

		for (auto bit : input_bits) {
			if (!output_bits.count(bit))
				continue;
			RTLIL::Wire *wire = bit.wire;
			// If encountering an inout port, or a keep-ed wire, then create a new wire
			// with $inout.out suffix, make it a PO driven by the existing inout, and
			// inherit existing inout's drivers
			if ((wire->port_input && wire->port_output && !undriven_bits.count(bit))
					|| keep_bits.count(bit)) {
				RTLIL::IdString wire_name = wire->name.str() + "$inout.out";
				RTLIL::Wire *new_wire = module->wire(wire_name);
				if (!new_wire)
					new_wire = module->addWire(wire_name, GetSize(wire));
				SigBit new_bit(new_wire, bit.offset);
				module->connect(new_bit, bit);
				if (not_map.count(bit)) {
					auto a = not_map.at(bit);
					not_map[new_bit] = a;
				}
				else if (and_map.count(bit)) {
					auto a = and_map.at(bit);
					and_map[new_bit] = a;
				}
				else if (alias_map.count(bit)) {
					auto a = alias_map.at(bit);
					alias_map[new_bit] = a;
				}
				else
					alias_map[new_bit] = bit;
				output_bits.erase(bit);
				output_bits.insert(new_bit);
			}
		}

		for (auto bit : unused_bits)
			undriven_bits.erase(bit);

		if (!undriven_bits.empty() && !holes_mode) {
			undriven_bits.sort();
			for (auto bit : undriven_bits) {
				log_warning("Treating undriven bit %s.%s like $anyseq.\n", log_id(module), log_signal(bit));
				input_bits.insert(bit);
			}
			log_warning("Treating a total of %d undriven bits in %s like $anyseq.\n", GetSize(undriven_bits), log_id(module));
		}

		init_map.sort();
		if (holes_mode) {
			struct sort_by_port_id {
				bool operator()(const RTLIL::SigBit& a, const RTLIL::SigBit& b) const {
					return a.wire->port_id < b.wire->port_id;
				}
			};
			input_bits.sort(sort_by_port_id());
			output_bits.sort(sort_by_port_id());
		}
		else {
			input_bits.sort();
			output_bits.sort();
		}

		not_map.sort();
		ff_map.sort();
		and_map.sort();

		aig_map[State::S0] = 0;
		aig_map[State::S1] = 1;

		for (auto bit : input_bits) {
			aig_m++, aig_i++;
			log_assert(!aig_map.count(bit));
			aig_map[bit] = 2*aig_m;
		}

		for (auto bit : ff_bits) {
			aig_m++, aig_i++;
			log_assert(!aig_map.count(bit));
			aig_map[bit] = 2*aig_m;
		}

		dict<SigBit, int> ff_aig_map;
		for (auto &c : ci_bits) {
			RTLIL::SigBit bit = std::get<0>(c);
			aig_m++, aig_i++;
			auto r = aig_map.insert(std::make_pair(bit, 2*aig_m));
			if (!r.second)
				ff_aig_map[bit] = 2*aig_m;
		}

		//if (zinit_mode)
		//{
		//	for (auto it : ff_map) {
		//		if (init_map.count(it.first))
		//			continue;
		//		aig_m++, aig_i++;
		//		init_inputs[it.first] = 2*aig_m;
		//	}
		//}

		//for (auto it : ff_map) {
		//	aig_m++, aig_l++;
		//	aig_map[it.first] = 2*aig_m;
		//	ordered_latches[it.first] = aig_l-1;
		//	if (init_map.count(it.first) == 0)
		//		aig_latchinit.push_back(2);
		//	else
		//		aig_latchinit.push_back(init_map.at(it.first) ? 1 : 0);
		//}

		//if (!init_inputs.empty()) {
		//	aig_m++, aig_l++;
		//	initstate_ff = 2*aig_m+1;
		//	aig_latchinit.push_back(0);
		//}

		//if (zinit_mode)
		//{
		//	for (auto it : ff_map)
		//	{
		//		int l = ordered_latches[it.first];

		//		if (aig_latchinit.at(l) == 1)
		//			aig_map[it.first] ^= 1;

		//		if (aig_latchinit.at(l) == 2)
		//		{
		//			int gated_ffout = mkgate(aig_map[it.first], initstate_ff^1);
		//			int gated_initin = mkgate(init_inputs[it.first], initstate_ff);
		//			aig_map[it.first] = mkgate(gated_ffout^1, gated_initin^1)^1;
		//		}
		//	}
		//}

		//for (auto it : ff_map) {
		//	int a = bit2aig(it.second);
		//	int l = ordered_latches[it.first];
		//	if (zinit_mode && aig_latchinit.at(l) == 1)
		//		aig_latchin.push_back(a ^ 1);
		//	else
		//		aig_latchin.push_back(a);
		//}

		//if (!init_inputs.empty())
		//	aig_latchin.push_back(1);

		for (auto &c : co_bits) {
			RTLIL::SigBit bit = std::get<0>(c);
			std::get<4>(c) = ordered_outputs[bit] = aig_o++;
			aig_outputs.push_back(bit2aig(bit));
		}

		for (auto bit : output_bits) {
			ordered_outputs[bit] = aig_o++;
			aig_outputs.push_back(bit2aig(bit));
		}

		for (auto bit : ff_bits) {
			aig_o++;
			aig_outputs.push_back(ff_aig_map.at(bit));
		}

		if (output_bits.empty()) {
			aig_o++;
			aig_outputs.push_back(0);
			omode = true;
        }
	}

	void write_aiger(std::ostream &f, bool ascii_mode)
	{
		int aig_obc = aig_o;
		int aig_obcj = aig_obc;
		int aig_obcjf = aig_obcj;

		log_assert(aig_m == aig_i + aig_l + aig_a);
		log_assert(aig_l == GetSize(aig_latchin));
		log_assert(aig_l == GetSize(aig_latchinit));
		log_assert(aig_obcjf == GetSize(aig_outputs));

		f << stringf("%s %d %d %d %d %d", ascii_mode ? "aag" : "aig", aig_m, aig_i, aig_l, aig_o, aig_a);
		f << stringf("\n");

		if (ascii_mode)
		{
			for (int i = 0; i < aig_i; i++)
				f << stringf("%d\n", 2*i+2);

			//for (int i = 0; i < aig_l; i++) {
			//	if (zinit_mode || aig_latchinit.at(i) == 0)
			//		f << stringf("%d %d\n", 2*(aig_i+i)+2, aig_latchin.at(i));
			//	else if (aig_latchinit.at(i) == 1)
			//		f << stringf("%d %d 1\n", 2*(aig_i+i)+2, aig_latchin.at(i));
			//	else if (aig_latchinit.at(i) == 2)
			//		f << stringf("%d %d %d\n", 2*(aig_i+i)+2, aig_latchin.at(i), 2*(aig_i+i)+2);
			//}

			for (int i = 0; i < aig_obc; i++)
				f << stringf("%d\n", aig_outputs.at(i));

			for (int i = aig_obc; i < aig_obcj; i++)
				f << stringf("1\n");

			for (int i = aig_obc; i < aig_obcj; i++)
				f << stringf("%d\n", aig_outputs.at(i));

			for (int i = aig_obcj; i < aig_obcjf; i++)
				f << stringf("%d\n", aig_outputs.at(i));

			for (int i = 0; i < aig_a; i++)
				f << stringf("%d %d %d\n", 2*(aig_i+aig_l+i)+2, aig_gates.at(i).first, aig_gates.at(i).second);
		}
		else
		{
			//for (int i = 0; i < aig_l; i++) {
			//	if (zinit_mode || aig_latchinit.at(i) == 0)
			//		f << stringf("%d\n", aig_latchin.at(i));
			//	else if (aig_latchinit.at(i) == 1)
			//		f << stringf("%d 1\n", aig_latchin.at(i));
			//	else if (aig_latchinit.at(i) == 2)
			//		f << stringf("%d %d\n", aig_latchin.at(i), 2*(aig_i+i)+2);
			//}

			for (int i = 0; i < aig_obc; i++)
				f << stringf("%d\n", aig_outputs.at(i));

			for (int i = aig_obc; i < aig_obcj; i++)
				f << stringf("1\n");

			for (int i = aig_obc; i < aig_obcj; i++)
				f << stringf("%d\n", aig_outputs.at(i));

			for (int i = aig_obcj; i < aig_obcjf; i++)
				f << stringf("%d\n", aig_outputs.at(i));

			for (int i = 0; i < aig_a; i++) {
				int lhs = 2*(aig_i+aig_l+i)+2;
				int rhs0 = aig_gates.at(i).first;
				int rhs1 = aig_gates.at(i).second;
				int delta0 = lhs - rhs0;
				int delta1 = rhs0 - rhs1;
				aiger_encode(f, delta0);
				aiger_encode(f, delta1);
			}
		}

		f << "c";

		if (!box_list.empty() || !ff_bits.empty()) {
			auto write_buffer = [](std::stringstream &buffer, int i32) {
				int32_t i32_be = to_big_endian(i32);
				buffer.write(reinterpret_cast<const char*>(&i32_be), sizeof(i32_be));
			};

			std::stringstream h_buffer;
			auto write_h_buffer = std::bind(write_buffer, std::ref(h_buffer), std::placeholders::_1);
			write_h_buffer(1);
			log_debug("ciNum = %zu\n", input_bits.size() + ff_bits.size() + ci_bits.size());
			write_h_buffer(input_bits.size() + ff_bits.size() + ci_bits.size());
			log_debug("coNum = %zu\n", output_bits.size() + ff_bits.size() + co_bits.size());
			write_h_buffer(output_bits.size() + ff_bits.size() + co_bits.size());
			log_debug("piNum = %zu\n", input_bits.size() + ff_bits.size());
			write_h_buffer(input_bits.size()+ ff_bits.size());
			log_debug("poNum = %zu\n", output_bits.size() + ff_bits.size());
			write_h_buffer(output_bits.size() + ff_bits.size());
			log_debug("boxNum = %zu\n", box_list.size());
			write_h_buffer(box_list.size());

			RTLIL::Module *holes_module = nullptr;
			holes_module = module->design->addModule("$__holes__");
			log_assert(holes_module);

			int port_id = 1;
			int box_count = 0;
			for (auto cell : box_list) {
				RTLIL::Module* box_module = module->design->module(cell->type);
				int box_inputs = 0, box_outputs = 0;
				Cell *holes_cell = nullptr;
				if (box_module->get_bool_attribute("\\whitebox")) {
					holes_cell = holes_module->addCell(cell->name, cell->type);
					holes_cell->parameters = cell->parameters;
				}

				// NB: Assume box_module->ports are sorted alphabetically
				//     (as RTLIL::Module::fixup_ports() would do)
				for (const auto &port_name : box_module->ports) {
					RTLIL::Wire *w = box_module->wire(port_name);
					log_assert(w);
					RTLIL::Wire *holes_wire;
					RTLIL::SigSpec port_wire;
					if (w->port_input) {
						for (int i = 0; i < GetSize(w); i++) {
							box_inputs++;
							holes_wire = holes_module->wire(stringf("\\i%d", box_inputs));
							if (!holes_wire) {
								holes_wire = holes_module->addWire(stringf("\\i%d", box_inputs));
								holes_wire->port_input = true;
								holes_wire->port_id = port_id++;
								holes_module->ports.push_back(holes_wire->name);
							}
							if (holes_cell)
								port_wire.append(holes_wire);
						}
						if (!port_wire.empty())
							holes_cell->setPort(w->name, port_wire);
					}
					if (w->port_output) {
						box_outputs += GetSize(w);
						for (int i = 0; i < GetSize(w); i++) {
							if (GetSize(w) == 1)
								holes_wire = holes_module->addWire(stringf("%s.%s", cell->name.c_str(), w->name.c_str()));
							else
								holes_wire = holes_module->addWire(stringf("%s.%s[%d]", cell->name.c_str(), w->name.c_str(), i));
							holes_wire->port_output = true;
							holes_wire->port_id = port_id++;
							holes_module->ports.push_back(holes_wire->name);
							if (holes_cell)
								port_wire.append(holes_wire);
							else
								holes_module->connect(holes_wire, RTLIL::S0);
						}
						if (!port_wire.empty())
							holes_cell->setPort(w->name, port_wire);
					}
				}

				write_h_buffer(box_inputs);
				write_h_buffer(box_outputs);
				write_h_buffer(box_module->attributes.at("\\abc_box_id").as_int());
				write_h_buffer(box_count++);
			}

			f << "h";
			std::string buffer_str = h_buffer.str();
			int32_t buffer_size_be = to_big_endian(buffer_str.size());
			f.write(reinterpret_cast<const char*>(&buffer_size_be), sizeof(buffer_size_be));
			f.write(buffer_str.data(), buffer_str.size());

			std::stringstream r_buffer;
			auto write_r_buffer = std::bind(write_buffer, std::ref(r_buffer), std::placeholders::_1);
			log_debug("flopNum = %zu\n", ff_bits.size());
			write_r_buffer(ff_bits.size());
			int mergeability_class = 1;
			for (auto cell : ff_bits)
				write_r_buffer(mergeability_class++);

			f << "r";
			buffer_str = r_buffer.str();
			buffer_size_be = to_big_endian(buffer_str.size());
			f.write(reinterpret_cast<const char*>(&buffer_size_be), sizeof(buffer_size_be));
			f.write(buffer_str.data(), buffer_str.size());

			std::stringstream s_buffer;
			auto write_s_buffer = std::bind(write_buffer, std::ref(s_buffer), std::placeholders::_1);
			write_s_buffer(ff_bits.size());
			for (auto bit : ff_bits) {
				auto it = bit.wire->attributes.find("\\init");
				if (it != bit.wire->attributes.end()) {
					auto init = it->second[bit.offset];
					if (init == RTLIL::S1) {
						write_s_buffer(1);
						continue;
					}
				}
				write_s_buffer(0);
			}
			f << "s";
			buffer_str = s_buffer.str();
			buffer_size_be = to_big_endian(buffer_str.size());
			f.write(reinterpret_cast<const char*>(&buffer_size_be), sizeof(buffer_size_be));
			f.write(buffer_str.data(), buffer_str.size());

			if (holes_module) {
				log_push();

				// NB: fixup_ports() will sort ports by name
				//holes_module->fixup_ports();
				holes_module->check();

				holes_module->design->selection_stack.emplace_back(false);
				RTLIL::Selection& sel = holes_module->design->selection_stack.back();
				sel.select(holes_module);

				// TODO: Should not need to opt_merge if we only instantiate
				//       each box type once...
				Pass::call(holes_module->design, "opt_merge -share_all");

				Pass::call(holes_module->design, "flatten -wb");

				// TODO: Should techmap/aigmap/check all lib_whitebox-es just once,
				// instead of per write_xaiger call
				Pass::call(holes_module->design, "techmap");
				Pass::call(holes_module->design, "aigmap");
				for (auto cell : holes_module->cells())
					if (!cell->type.in("$_NOT_", "$_AND_"))
						log_error("Whitebox contents cannot be represented as AIG. Please verify whiteboxes are synthesisable.\n");

				Pass::call(holes_module->design, "clean -purge");

				std::stringstream a_buffer;
				XAigerWriter writer(holes_module, false /*zinit_mode*/, true /* holes_mode */);
				writer.write_aiger(a_buffer, false /*ascii_mode*/);

				holes_module->design->selection_stack.pop_back();

				f << "a";
				std::string buffer_str = a_buffer.str();
				int32_t buffer_size_be = to_big_endian(buffer_str.size());
				f.write(reinterpret_cast<const char*>(&buffer_size_be), sizeof(buffer_size_be));
				f.write(buffer_str.data(), buffer_str.size());
				holes_module->design->remove(holes_module);

				log_pop();
			}
		}

		f << stringf("Generated by %s\n", yosys_version_str);
	}

	void write_map(std::ostream &f, bool verbose_map)
	{
		dict<int, string> input_lines;
		dict<int, string> init_lines;
		dict<int, string> output_lines;
		dict<int, string> latch_lines;
		dict<int, string> wire_lines;

		for (auto wire : module->wires())
		{
			//if (!verbose_map && wire->name[0] == '$')
			//	continue;

			SigSpec sig = sigmap(wire);

			for (int i = 0; i < GetSize(wire); i++)
			{
				RTLIL::SigBit b(wire, i);
				if (input_bits.count(b)) {
					int a = aig_map.at(b);
					log_assert((a & 1) == 0);
					input_lines[a] += stringf("input %d %d %s\n", (a >> 1)-1, i, log_id(wire));
				}

				if (output_bits.count(b)) {
					int o = ordered_outputs.at(b);
					int init = 2;
					auto it = init_map.find(b);
					if (it != init_map.end())
						init = it->second ? 1 : 0;
					output_lines[o] += stringf("output %lu %d %s %d\n", o - co_bits.size(), i, log_id(wire), init);
					continue;
				}

				//if (init_inputs.count(sig[i])) {
				//	int a = init_inputs.at(sig[i]);
				//	log_assert((a & 1) == 0);
				//	init_lines[a] += stringf("init %d %d %s\n", (a >> 1)-1, i, log_id(wire));
				//	continue;
				//}

				//if (ordered_latches.count(sig[i])) {
				//	int l = ordered_latches.at(sig[i]);
				//	if (zinit_mode && (aig_latchinit.at(l) == 1))
				//		latch_lines[l] += stringf("invlatch %d %d %s\n", l, i, log_id(wire));
				//	else
				//		latch_lines[l] += stringf("latch %d %d %s\n", l, i, log_id(wire));
				//	continue;
				//}

				if (verbose_map) {
					if (aig_map.count(sig[i]) == 0)
						continue;

					int a = aig_map.at(sig[i]);
					wire_lines[a] += stringf("wire %d %d %s\n", a, i, log_id(wire));
				}
			}
		}

		input_lines.sort();
		for (auto &it : input_lines)
			f << it.second;
		log_assert(input_lines.size() == input_bits.size());

		init_lines.sort();
		for (auto &it : init_lines)
			f << it.second;

		int box_count = 0;
		for (auto cell : box_list)
			f << stringf("box %d %d %s\n", box_count++, 0, log_id(cell->name));

		output_lines.sort();
		for (auto &it : output_lines)
			f << it.second;
		log_assert(output_lines.size() == output_bits.size());
		if (omode && output_bits.empty())
			f << "output " << output_lines.size() << " 0 $__dummy__\n";

		latch_lines.sort();
		for (auto &it : latch_lines)
			f << it.second;

		wire_lines.sort();
		for (auto &it : wire_lines)
			f << it.second;
	}
};

struct XAigerBackend : public Backend {
	XAigerBackend() : Backend("xaiger", "write design to XAIGER file") { }
	void help() YS_OVERRIDE
	{
		//   |---v---|---v---|---v---|---v---|---v---|---v---|---v---|---v---|---v---|---v---|
		log("\n");
		log("    write_xaiger [options] [filename]\n");
		log("\n");
		log("Write the current design to an XAIGER file. The design must be flattened and\n");
		log("all unsupported cells will be converted into psuedo-inputs and pseudo-outputs.\n");
		log("\n");
		log("    -ascii\n");
		log("        write ASCII version of AIGER format\n");
		log("\n");
		log("    -zinit\n");
		log("        convert FFs to zero-initialized FFs, adding additional inputs for\n");
		log("        uninitialized FFs.\n");
		log("\n");
		log("    -map <filename>\n");
		log("        write an extra file with port and latch symbols\n");
		log("\n");
		log("    -vmap <filename>\n");
		log("        like -map, but more verbose\n");
		log("\n");
	}
	void execute(std::ostream *&f, std::string filename, std::vector<std::string> args, RTLIL::Design *design) YS_OVERRIDE
	{
		bool ascii_mode = false;
		bool zinit_mode = false;
		bool verbose_map = false;
		std::string map_filename;

		log_header(design, "Executing XAIGER backend.\n");

		size_t argidx;
		for (argidx = 1; argidx < args.size(); argidx++)
		{
			if (args[argidx] == "-ascii") {
				ascii_mode = true;
				continue;
			}
			if (args[argidx] == "-zinit") {
				zinit_mode = true;
				continue;
			}
			if (map_filename.empty() && args[argidx] == "-map" && argidx+1 < args.size()) {
				map_filename = args[++argidx];
				continue;
			}
			if (map_filename.empty() && args[argidx] == "-vmap" && argidx+1 < args.size()) {
				map_filename = args[++argidx];
				verbose_map = true;
				continue;
			}
			break;
		}
		extra_args(f, filename, args, argidx);

		Module *top_module = design->top_module();

		if (top_module == nullptr)
			log_error("Can't find top module in current design!\n");

		XAigerWriter writer(top_module, zinit_mode);
		writer.write_aiger(*f, ascii_mode);

		if (!map_filename.empty()) {
			std::ofstream mapf;
			mapf.open(map_filename.c_str(), std::ofstream::trunc);
			if (mapf.fail())
				log_error("Can't open file `%s' for writing: %s\n", map_filename.c_str(), strerror(errno));
			writer.write_map(mapf, verbose_map);
		}
	}
} XAigerBackend;

PRIVATE_NAMESPACE_END<|MERGE_RESOLUTION|>--- conflicted
+++ resolved
@@ -256,7 +256,6 @@
 
 			log_assert(!holes_mode);
 
-<<<<<<< HEAD
 			if (cell->type == "$__ABC_FF_")
 			{
 				SigBit D = sigmap(cell->getPort("\\D").as_bit());
@@ -267,10 +266,7 @@
 				continue;
 			}
 
-			RTLIL::Module* inst_module = !holes_mode ? module->design->module(cell->type) : nullptr;
-=======
 			RTLIL::Module* inst_module = module->design->module(cell->type);
->>>>>>> bb2144ae
 			if (inst_module && inst_module->attributes.count("\\abc_box_id")) {
 				abc_box_seen = true;
 
