--- conflicted
+++ resolved
@@ -82,10 +82,7 @@
 	dict<SigBit, SigBit> not_map, alias_map;
 	dict<SigBit, pair<SigBit, SigBit>> and_map;
 	vector<SigBit> ci_bits, co_bits;
-<<<<<<< HEAD
-=======
 	dict<SigBit, Cell*> ff_bits;
->>>>>>> b5f60e05
 	dict<SigBit, float> arrival_times;
 
 	vector<pair<int, int>> aig_gates;
@@ -196,20 +193,11 @@
 				SigBit wirebit(wire, i);
 				SigBit bit = sigmap(wirebit);
 
-<<<<<<< HEAD
-		// TODO: Speed up toposort -- ultimately we care about
-		//       box ordering, but not individual AIG cells
-		dict<SigBit, pool<IdString>> bit_drivers, bit_users;
-		TopoSort<IdString, RTLIL::sort_by_id_str> toposort;
-		bool abc9_box_seen = false;
-		std::vector<int> arrivals;
-=======
 				if (bit.wire) {
 					undriven_bits.insert(bit);
 					unused_bits.insert(bit);
 				}
 			}
->>>>>>> b5f60e05
 
 		for (auto cell : module->cells()) {
 			if (cell->type == "$_NOT_")
@@ -277,64 +265,6 @@
 					}
 				}
 			}
-<<<<<<< HEAD
-			else {
-				bool cell_known = inst_module || cell->known();
-				for (const auto &c : cell->connections()) {
-					if (c.second.is_fully_const()) continue;
-					auto port_wire = inst_module ? inst_module->wire(c.first) : nullptr;
-					auto is_input = (port_wire && port_wire->port_input) || !cell_known || cell->input(c.first);
-					auto is_output = (port_wire && port_wire->port_output) || !cell_known || cell->output(c.first);
-					if (!is_input && !is_output)
-						log_error("Connection '%s' on cell '%s' (type '%s') not recognised!\n", log_id(c.first), log_id(cell), log_id(cell->type));
-
-					if (is_input) {
-						for (auto b : c.second) {
-							Wire *w = b.wire;
-							if (!w) continue;
-							if (!w->port_output || !cell_known) {
-								SigBit I = sigmap(b);
-								if (I != b)
-									alias_map[b] = I;
-								output_bits.insert(b);
-								unused_bits.erase(b);
-
-								if (!cell_known)
-									keep_bits.insert(b);
-							}
-						}
-					}
-					if (is_output) {
-						arrivals.clear();
-						if (port_wire) {
-							auto it = port_wire->attributes.find("\\abc9_arrival");
-							if (it != port_wire->attributes.end()) {
-								if (it->second.flags == 0)
-									arrivals.push_back(it->second.as_int());
-								else
-									for (const auto &tok : split_tokens(it->second.decode_string()))
-										arrivals.push_back(atoi(tok.c_str()));
-							}
-						}
-
-						log_assert(GetSize(arrivals) <= 1 || GetSize(arrivals) == GetSize(c.second));
-						auto it = arrivals.begin();
-						for (auto b : c.second) {
-							Wire *w = b.wire;
-							if (!w) continue;
-							input_bits.insert(b);
-							SigBit O = sigmap(b);
-							if (O != b)
-								alias_map[O] = b;
-							undriven_bits.erase(O);
-
-							if (!arrivals.empty()) {
-								if (arrivals.size() == 1)
-									arrival_times[b] = *it;
-								else
-									arrival_times[b] = *it++;
-							}
-=======
 
 			bool cell_known = inst_module || cell->known();
 			for (const auto &c : cell->connections()) {
@@ -354,7 +284,6 @@
 							if (I != b)
 								alias_map[b] = I;
 							output_bits.insert(b);
->>>>>>> b5f60e05
 						}
 					}
 			}
@@ -383,47 +312,16 @@
 								log_error("Module '%s' contains more than one 'abc9_carry' input port.\n", log_id(box_module));
 							carry_in = port_name;
 						}
-<<<<<<< HEAD
-						else {
-							rhs = RTLIL::SigSpec(State::S0, GetSize(w));
-							cell->setPort(port_name, rhs);
-						}
-
-						for (auto b : rhs.bits()) {
-							SigBit I = sigmap(b);
-							if (b == RTLIL::Sx)
-								b = State::S0;
-							else if (I != b) {
-								if (I == RTLIL::Sx)
-									alias_map[b] = State::S0;
-								else
-									alias_map[b] = I;
-							}
-							co_bits.emplace_back(b);
-							unused_bits.erase(b);
-=======
 						if (w->port_output) {
 							if (carry_out != IdString())
 								log_error("Module '%s' contains more than one 'abc9_carry' output port.\n", log_id(box_module));
 							carry_out = port_name;
->>>>>>> b5f60e05
 						}
 					}
 					else
 						r.first->second.push_back(port_name);
 				}
 
-<<<<<<< HEAD
-						for (const auto &b : rhs.bits()) {
-							ci_bits.emplace_back(b);
-							SigBit O = sigmap(b);
-							if (O != b)
-								alias_map[O] = b;
-							undriven_bits.erase(O);
-							input_bits.erase(b);
-						}
-					}
-=======
 				if (carry_in != IdString() && carry_out == IdString())
 					log_error("Module '%s' contains an 'abc9_carry' input port but no output port.\n", log_id(box_module));
 				if (carry_in == IdString() && carry_out != IdString())
@@ -431,7 +329,6 @@
 				if (carry_in != IdString()) {
 					r.first->second.push_back(carry_in);
 					r.first->second.push_back(carry_out);
->>>>>>> b5f60e05
 				}
 			}
 
@@ -516,23 +413,14 @@
 			aig_map[bit] = 2*aig_m;
 		}
 
-<<<<<<< HEAD
-		for (auto bit : ci_bits) {
-=======
 		for (const auto &i : ff_bits) {
 			const Cell *cell = i.second;
 			const SigBit &q = sigmap(cell->getPort("\\Q"));
->>>>>>> b5f60e05
 			aig_m++, aig_i++;
 			log_assert(!aig_map.count(q));
 			aig_map[q] = 2*aig_m;
 		}
 
-<<<<<<< HEAD
-		for (auto bit : co_bits) {
-			ordered_outputs[bit] = aig_o++;
-			aig_outputs.push_back(bit2aig(bit));
-=======
 		for (auto &bit : ci_bits) {
 			aig_m++, aig_i++;
 			// State::Sx if padding
@@ -540,7 +428,6 @@
 				log_assert(!aig_map.count(bit));
 				aig_map[bit] = 2*aig_m;
 			}
->>>>>>> b5f60e05
 		}
 
 		for (auto bit : co_bits) {
@@ -554,15 +441,12 @@
 			ordered_outputs[bit] = aig_o++;
 			aig_outputs.push_back(bit2aig(bit));
 		}
-<<<<<<< HEAD
-=======
 
 		for (auto &i : ff_bits) {
 			const SigBit &d = i.first;
 			aig_o++;
 			aig_outputs.push_back(aig_map.at(d));
 		}
->>>>>>> b5f60e05
 	}
 
 	void write_aiger(std::ostream &f, bool ascii_mode)
