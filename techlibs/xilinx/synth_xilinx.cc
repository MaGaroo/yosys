--- conflicted
+++ resolved
@@ -115,10 +115,6 @@
 		log("        memory_map\n");
 		log("        dffsr2dff\n");
 		log("        dff2dffe\n");
-<<<<<<< HEAD
-		log("        opt -full\n");
-=======
->>>>>>> ec88129a
 		log("        techmap -map +/xilinx/arith_map.v\n");
 		log("        opt -fast\n");
 		log("\n");
@@ -128,15 +124,6 @@
 		log("        opt_expr -mux_undef (without '-nosrl' only)\n");
 		log("        shregmap -tech xilinx -minlen 3 (without '-nosrl' only)\n");
 		log("        techmap -map +/xilinx/cells_map.v\n");
-<<<<<<< HEAD
-		log("        opt -fast\n");
-		log("\n");
-		log("    map_luts:\n");
-		log("        techmap -map +/techmap.v\n");
-		log("        abc -luts 2:2,3,6:5,10,20 [-dff]\n");
-		log("        clean\n");
-		log("        techmap -map +/xilinx/lut_map.v -map +/xilinx/ff_map.v\n");
-=======
 		log("        clean\n");
 		log("\n");
 		log("    map_luts:\n");
@@ -146,7 +133,6 @@
 		log("        clean\n");
 		log("        shregmap -minlen 3 -init -params -enpol any_or_none (without '-nosrl' only)\n");
 		log("        techmap -map +/xilinx/lut_map.v -map +/xilinx/ff_map.v -map +/xilinx/cells_map.v");
->>>>>>> ec88129a
 		log("        dffinit -ff FDRE   Q INIT -ff FDCE   Q INIT -ff FDPE   Q INIT -ff FDSE   Q INIT \\\n");
 		log("                -ff FDRE_1 Q INIT -ff FDCE_1 Q INIT -ff FDPE_1 Q INIT -ff FDSE_1 Q INIT\n");
 		log("\n");
@@ -219,13 +205,12 @@
 				nodram = true;
 				continue;
 			}
-<<<<<<< HEAD
+			if (args[argidx] == "-nosrl") {
+				nosrl = true;
+                continue;
+            }
 			if (args[argidx] == "-abc9") {
 				abc = "abc9";
-=======
-			if (args[argidx] == "-nosrl") {
-				nosrl = true;
->>>>>>> ec88129a
 				continue;
 			}
 			break;
@@ -303,8 +288,6 @@
 
 		if (check_label(active, run_from, run_to, "map_cells"))
 		{
-<<<<<<< HEAD
-=======
 			if (!nosrl) {
 				// shregmap operates on bit-level flops, not word-level,
 				//   so break those down here
@@ -320,7 +303,6 @@
 				Pass::call(design, "shregmap -tech xilinx -minlen 3");
 			}
 
->>>>>>> ec88129a
 			Pass::call(design, "techmap -map +/xilinx/cells_map.v");
 			Pass::call(design, "clean");
 		}
@@ -328,25 +310,18 @@
 		if (check_label(active, run_from, run_to, "map_luts"))
 		{
 			Pass::call(design, "opt -full");
-<<<<<<< HEAD
+			Pass::call(design, "techmap -map +/techmap.v -D _NO_POS_SR -map +/xilinx/ff_map.v");
 			Pass::call(design, "read_verilog +/xilinx/cells_box.v");
-			Pass::call(design, "techmap -map +/techmap.v");
 			if (abc == "abc9")
 				Pass::call(design, abc + " -lut +/xilinx/cells.lut -box +/xilinx/cells.box" + string(retime ? " -dff" : ""));
 			else
 				Pass::call(design, abc + " -luts 2:2,3,6:5,10,20" + string(retime ? " -dff" : ""));
-			Pass::call(design, "clean");
-			Pass::call(design, "techmap -map +/xilinx/lut_map.v -map +/xilinx/ff_map.v");
-=======
-			Pass::call(design, "techmap -map +/techmap.v -D _NO_POS_SR -map +/xilinx/ff_map.v");
-			Pass::call(design, "abc -luts 2:2,3,6:5,10,20" + string(retime ? " -dff" : ""));
 			Pass::call(design, "clean");
 			// This shregmap call infers fixed length shift registers after abc
 			//   has performed any necessary retiming
 			if (!nosrl)
 				Pass::call(design, "shregmap -minlen 3 -init -params -enpol any_or_none");
 			Pass::call(design, "techmap -map +/xilinx/lut_map.v -map +/xilinx/ff_map.v -map +/xilinx/cells_map.v");
->>>>>>> ec88129a
 			Pass::call(design, "dffinit -ff FDRE Q INIT -ff FDCE Q INIT -ff FDPE Q INIT -ff FDSE Q INIT "
 					"-ff FDRE_1 Q INIT -ff FDCE_1 Q INIT -ff FDPE_1 Q INIT -ff FDSE_1 Q INIT");
 		}
