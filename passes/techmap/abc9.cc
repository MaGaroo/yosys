/*
 *  yosys -- Yosys Open SYnthesis Suite
 *
 *  Copyright (C) 2012  Clifford Wolf <clifford@clifford.at>
 *                2019  Eddie Hung <eddie@fpgeh.com>
 *
 *  Permission to use, copy, modify, and/or distribute this software for any
 *  purpose with or without fee is hereby granted, provided that the above
 *  copyright notice and this permission notice appear in all copies.
 *
 *  THE SOFTWARE IS PROVIDED "AS IS" AND THE AUTHOR DISCLAIMS ALL WARRANTIES
 *  WITH REGARD TO THIS SOFTWARE INCLUDING ALL IMPLIED WARRANTIES OF
 *  MERCHANTABILITY AND FITNESS. IN NO EVENT SHALL THE AUTHOR BE LIABLE FOR
 *  ANY SPECIAL, DIRECT, INDIRECT, OR CONSEQUENTIAL DAMAGES OR ANY DAMAGES
 *  WHATSOEVER RESULTING FROM LOSS OF USE, DATA OR PROFITS, WHETHER IN AN
 *  ACTION OF CONTRACT, NEGLIGENCE OR OTHER TORTIOUS ACTION, ARISING OUT OF
 *  OR IN CONNECTION WITH THE USE OR PERFORMANCE OF THIS SOFTWARE.
 *
 */

// [[CITE]] ABC
// Berkeley Logic Synthesis and Verification Group, ABC: A System for Sequential Synthesis and Verification
// http://www.eecs.berkeley.edu/~alanmi/abc/

#if 0
// Based on &flow3 - better QoR but more experimental
#define ABC_COMMAND_LUT "&st; &ps -l; &sweep -v; &scorr; " \
						"&st; &if {W}; &save; &st; &syn2; &if {W} -v; &save; &load; "\
						"&st; &if -g -K 6; &dch -f; &if {W} -v; &save; &load; "\
						"&st; &if -g -K 6; &synch2; &if {W} -v; &save; &load; "\
						"&mfs; &ps -l"
#else
#define ABC_COMMAND_LUT "&st; &scorr; &sweep; &dc2; &st; &dch -f; &ps; &if {W} {D} -v; &mfs; &ps -l"
#endif


#define ABC_FAST_COMMAND_LUT "&st; &if {W} {D}"

#include "kernel/register.h"
#include "kernel/sigtools.h"
#include "kernel/celltypes.h"
#include "kernel/cost.h"
#include "kernel/log.h"
#include <stdlib.h>
#include <stdio.h>
#include <string.h>
#include <cerrno>
#include <sstream>
#include <climits>

#ifndef _WIN32
#  include <unistd.h>
#  include <dirent.h>
#endif

#include "frontends/aiger/aigerparse.h"
#include "kernel/utils.h"

#ifdef YOSYS_LINK_ABC
extern "C" int Abc_RealMain(int argc, char *argv[]);
#endif

USING_YOSYS_NAMESPACE
PRIVATE_NAMESPACE_BEGIN

bool markgroups;
int map_autoidx;
SigMap assign_map;
RTLIL::Module *module;

bool clk_polarity, en_polarity;
RTLIL::SigSpec clk_sig, en_sig;

inline std::string remap_name(RTLIL::IdString abc_name)
{
	return stringf("$abc$%d$%s", map_autoidx, abc_name.c_str()+1);
}

void handle_loops(RTLIL::Design *design,
		const dict<IdString,pool<IdString>> &scc_break_inputs)
{
	Pass::call(design, "scc -set_attr abc_scc_id {}");

	// For every unique SCC found, (arbitrarily) find the first
	// cell in the component, and select (and mark) all its output
	// wires
	pool<RTLIL::Const> ids_seen;
	for (auto cell : module->selected_cells()) {
		auto it = cell->attributes.find(ID(abc_scc_id));
		if (it != cell->attributes.end()) {
			auto r = ids_seen.insert(it->second);
			if (r.second) {
				for (auto &c : cell->connections_) {
					if (c.second.is_fully_const()) continue;
					if (cell->output(c.first)) {
						SigBit b = c.second.as_bit();
						Wire *w = b.wire;
						log_assert(!w->port_input);
						w->port_input = true;
						w = module->wire(stringf("%s.abci", w->name.c_str()));
						if (!w) {
							w = module->addWire(stringf("%s.abci", b.wire->name.c_str()), GetSize(b.wire));
							w->port_output = true;
						}
						else {
							log_assert(w->port_input);
							log_assert(b.offset < GetSize(w));
						}
						w->set_bool_attribute(ID(abc_scc_break));
						module->swap_names(b.wire, w);
						c.second = RTLIL::SigBit(w, b.offset);
					}
				}
			}
			cell->attributes.erase(it);
		}

		auto jt = scc_break_inputs.find(cell->type);
		if (jt != scc_break_inputs.end())
			for (auto port_name : jt->second) {
				RTLIL::SigSpec sig;
				auto &rhs = cell->connections_.at(port_name);
				for (auto b : rhs) {
					Wire *w = b.wire;
					if (!w) continue;
					w->port_output = true;
					w->set_bool_attribute(ID(abc_scc_break));
					w = module->wire(stringf("%s.abci", w->name.c_str()));
					if (!w) {
						w = module->addWire(stringf("%s.abci", b.wire->name.c_str()), GetSize(b.wire));
						w->port_input = true;
					}
					else {
						log_assert(b.offset < GetSize(w));
						log_assert(w->port_input);
					}
					sig.append(RTLIL::SigBit(w, b.offset));
				}
				rhs = sig;
			}
	}

	module->fixup_ports();
}

std::string add_echos_to_abc_cmd(std::string str)
{
	std::string new_str, token;
	for (size_t i = 0; i < str.size(); i++) {
		token += str[i];
		if (str[i] == ';') {
			while (i+1 < str.size() && str[i+1] == ' ')
				i++;
			new_str += "echo + " + token + " " + token + " ";
			token.clear();
		}
	}

	if (!token.empty()) {
		if (!new_str.empty())
			new_str += "echo + " + token + "; ";
		new_str += token;
	}

	return new_str;
}

std::string fold_abc_cmd(std::string str)
{
	std::string token, new_str = "          ";
	int char_counter = 10;

	for (size_t i = 0; i <= str.size(); i++) {
		if (i < str.size())
			token += str[i];
		if (i == str.size() || str[i] == ';') {
			if (char_counter + token.size() > 75)
				new_str += "\n              ", char_counter = 14;
			new_str += token, char_counter += token.size();
			token.clear();
		}
	}

	return new_str;
}

std::string replace_tempdir(std::string text, std::string tempdir_name, bool show_tempdir)
{
	if (show_tempdir)
		return text;

	while (1) {
		size_t pos = text.find(tempdir_name);
		if (pos == std::string::npos)
			break;
		text = text.substr(0, pos) + "<abc-temp-dir>" + text.substr(pos + GetSize(tempdir_name));
	}

	std::string  selfdir_name = proc_self_dirname();
	if (selfdir_name != "/") {
		while (1) {
			size_t pos = text.find(selfdir_name);
			if (pos == std::string::npos)
				break;
			text = text.substr(0, pos) + "<yosys-exe-dir>/" + text.substr(pos + GetSize(selfdir_name));
		}
	}

	return text;
}

struct abc_output_filter
{
	bool got_cr;
	int escape_seq_state;
	std::string linebuf;
	std::string tempdir_name;
	bool show_tempdir;

	abc_output_filter(std::string tempdir_name, bool show_tempdir) : tempdir_name(tempdir_name), show_tempdir(show_tempdir)
	{
		got_cr = false;
		escape_seq_state = 0;
	}

	void next_char(char ch)
	{
		if (escape_seq_state == 0 && ch == '\033') {
			escape_seq_state = 1;
			return;
		}
		if (escape_seq_state == 1) {
			escape_seq_state = ch == '[' ? 2 : 0;
			return;
		}
		if (escape_seq_state == 2) {
			if ((ch < '0' || '9' < ch) && ch != ';')
				escape_seq_state = 0;
			return;
		}
		escape_seq_state = 0;
		if (ch == '\r') {
			got_cr = true;
			return;
		}
		if (ch == '\n') {
			log("ABC: %s\n", replace_tempdir(linebuf, tempdir_name, show_tempdir).c_str());
			got_cr = false, linebuf.clear();
			return;
		}
		if (got_cr)
			got_cr = false, linebuf.clear();
		linebuf += ch;
	}

	void next_line(const std::string &line)
	{
		//int pi, po;
		//if (sscanf(line.c_str(), "Start-point = pi%d.  End-point = po%d.", &pi, &po) == 2) {
		//	log("ABC: Start-point = pi%d (%s).  End-point = po%d (%s).\n",
		//			pi, pi_map.count(pi) ? pi_map.at(pi).c_str() : "???",
		//			po, po_map.count(po) ? po_map.at(po).c_str() : "???");
		//	return;
		//}

		for (char ch : line)
			next_char(ch);
	}
};

void abc9_module(RTLIL::Design *design, RTLIL::Module *current_module, std::string script_file, std::string exe_file,
		bool cleanup, vector<int> lut_costs, bool /*retime_mode*/, std::string clk_str,
		bool /*keepff*/, std::string delay_target, std::string /*lutin_shared*/, bool fast_mode,
		bool show_tempdir, std::string box_file, std::string lut_file,
		std::string wire_delay, const dict<int,IdString> &box_lookup,
		const dict<IdString,pool<IdString>> &scc_break_inputs
)
{
	module = current_module;
	map_autoidx = autoidx++;

	if (clk_str != "$")
	{
		clk_polarity = true;
		clk_sig = RTLIL::SigSpec();

		en_polarity = true;
		en_sig = RTLIL::SigSpec();
	}

	if (!clk_str.empty() && clk_str != "$")
	{
		if (clk_str.find(',') != std::string::npos) {
			int pos = clk_str.find(',');
			std::string en_str = clk_str.substr(pos+1);
			clk_str = clk_str.substr(0, pos);
			if (en_str[0] == '!') {
				en_polarity = false;
				en_str = en_str.substr(1);
			}
			if (module->wires_.count(RTLIL::escape_id(en_str)) != 0)
				en_sig = assign_map(RTLIL::SigSpec(module->wires_.at(RTLIL::escape_id(en_str)), 0));
		}
		if (clk_str[0] == '!') {
			clk_polarity = false;
			clk_str = clk_str.substr(1);
		}
		if (module->wires_.count(RTLIL::escape_id(clk_str)) != 0)
			clk_sig = assign_map(RTLIL::SigSpec(module->wires_.at(RTLIL::escape_id(clk_str)), 0));
	}

	//if (retime_mode && clk_sig.empty())
	//	log_cmd_error("Clock domain %s not found.\n", clk_str.c_str());

	std::string tempdir_name = "/tmp/yosys-abc-XXXXXX";
	if (!cleanup)
		tempdir_name[0] = tempdir_name[4] = '_';
	tempdir_name = make_temp_dir(tempdir_name);
	log_header(design, "Extracting gate netlist of module `%s' to `%s/input.xaig'..\n",
			module->name.c_str(), replace_tempdir(tempdir_name, tempdir_name, show_tempdir).c_str());

	std::string abc_script;

	if (!lut_costs.empty()) {
		abc_script += stringf("read_lut %s/lutdefs.txt; ", tempdir_name.c_str());
		if (!box_file.empty())
			abc_script += stringf("read_box -v %s; ", box_file.c_str());
	}
	else
	if (!lut_file.empty()) {
		abc_script += stringf("read_lut %s; ", lut_file.c_str());
		if (!box_file.empty())
			abc_script += stringf("read_box -v %s; ", box_file.c_str());
	}
	else
		log_abort();

	abc_script += stringf("&read %s/input.xaig; &ps; ", tempdir_name.c_str());

	if (!script_file.empty()) {
		if (script_file[0] == '+') {
			for (size_t i = 1; i < script_file.size(); i++)
				if (script_file[i] == '\'')
					abc_script += "'\\''";
				else if (script_file[i] == ',')
					abc_script += " ";
				else
					abc_script += script_file[i];
		} else
			abc_script += stringf("source %s", script_file.c_str());
	} else if (!lut_costs.empty() || !lut_file.empty()) {
		//bool all_luts_cost_same = true;
		//for (int this_cost : lut_costs)
		//	if (this_cost != lut_costs.front())
		//		all_luts_cost_same = false;
		abc_script += fast_mode ? ABC_FAST_COMMAND_LUT : ABC_COMMAND_LUT;
		//if (all_luts_cost_same && !fast_mode)
		//	abc_script += "; lutpack {S}";
	} else
		log_abort();

	//if (script_file.empty() && !delay_target.empty())
	//	for (size_t pos = abc_script.find("dretime;"); pos != std::string::npos; pos = abc_script.find("dretime;", pos+1))
	//		abc_script = abc_script.substr(0, pos) + "dretime; retime -o {D};" + abc_script.substr(pos+8);

	for (size_t pos = abc_script.find("{D}"); pos != std::string::npos; pos = abc_script.find("{D}", pos))
		abc_script = abc_script.substr(0, pos) + delay_target + abc_script.substr(pos+3);

	//for (size_t pos = abc_script.find("{S}"); pos != std::string::npos; pos = abc_script.find("{S}", pos))
	//	abc_script = abc_script.substr(0, pos) + lutin_shared + abc_script.substr(pos+3);

	for (size_t pos = abc_script.find("{W}"); pos != std::string::npos; pos = abc_script.find("{W}", pos))
		abc_script = abc_script.substr(0, pos) + wire_delay + abc_script.substr(pos+3);

	abc_script += stringf("; &write %s/output.aig", tempdir_name.c_str());
	abc_script = add_echos_to_abc_cmd(abc_script);

	for (size_t i = 0; i+1 < abc_script.size(); i++)
		if (abc_script[i] == ';' && abc_script[i+1] == ' ')
			abc_script[i+1] = '\n';

	FILE *f = fopen(stringf("%s/abc.script", tempdir_name.c_str()).c_str(), "wt");
	fprintf(f, "%s\n", abc_script.c_str());
	fclose(f);

	if (/*retime_mode ||*/ !clk_str.empty())
	{
		if (clk_sig.size() == 0)
			log("No%s clock domain found. Not extracting any FF cells.\n", clk_str.empty() ? "" : " matching");
		else {
			log("Found%s %s clock domain: %s", clk_str.empty() ? "" : " matching", clk_polarity ? "posedge" : "negedge", log_signal(clk_sig));
			if (en_sig.size() != 0)
				log(", enabled by %s%s", en_polarity ? "" : "!", log_signal(en_sig));
			log("\n");
		}
	}

	bool count_output = false;
	for (auto port_name : module->ports) {
		RTLIL::Wire *port_wire = module->wire(port_name);
		log_assert(port_wire);
		if (port_wire->port_output) {
			count_output = true;
			break;
		}
	}

	log_push();

	if (count_output)
	{
		design->selection_stack.emplace_back(false);
		RTLIL::Selection& sel = design->selection_stack.back();
		sel.select(module);

		handle_loops(design, scc_break_inputs);

		Pass::call(design, "aigmap");

		//log("Extracted %d gates and %d wires to a netlist network with %d inputs and %d outputs.\n",
		//		count_gates, GetSize(signal_list), count_input, count_output);

#if 0
		Pass::call(design, stringf("write_verilog -noexpr -norename %s/before.v", tempdir_name.c_str()));
#endif
		Pass::call(design, stringf("write_xaiger -map %s/input.sym %s/input.xaig", tempdir_name.c_str(), tempdir_name.c_str()));

		std::string buffer;
		std::ifstream ifs;
#if 0
		buffer = stringf("%s/%s", tempdir_name.c_str(), "input.xaig");
		ifs.open(buffer);
		if (ifs.fail())
			log_error("Can't open ABC output file `%s'.\n", buffer.c_str());
		buffer = stringf("%s/%s", tempdir_name.c_str(), "input.sym");
		log_assert(!design->module(ID($__abc9__)));
		{
			AigerReader reader(design, ifs, ID($__abc9__), "" /* clk_name */, buffer.c_str() /* map_filename */, true /* wideports */);
			reader.parse_xaiger();
		}
		ifs.close();
		Pass::call(design, stringf("write_verilog -noexpr -norename"));
		design->remove(design->module(ID($__abc9__)));
#endif

		design->selection_stack.pop_back();

		// Now 'unexpose' those wires by undoing
		// the expose operation -- remove them from PO/PI
		// and re-connecting them back together
		for (auto wire : module->wires()) {
			auto it = wire->attributes.find(ID(abc_scc_break));
			if (it != wire->attributes.end()) {
				wire->attributes.erase(it);
				log_assert(wire->port_output);
				wire->port_output = false;
				RTLIL::Wire *i_wire = module->wire(wire->name.str() + ".abci");
				log_assert(i_wire);
				log_assert(i_wire->port_input);
				i_wire->port_input = false;
				module->connect(i_wire, wire);
			}
		}
		module->fixup_ports();

		log_header(design, "Executing ABC9.\n");

		if (!lut_costs.empty()) {
			buffer = stringf("%s/lutdefs.txt", tempdir_name.c_str());
			f = fopen(buffer.c_str(), "wt");
			if (f == NULL)
				log_error("Opening %s for writing failed: %s\n", buffer.c_str(), strerror(errno));
			for (int i = 0; i < GetSize(lut_costs); i++)
				fprintf(f, "%d %d.00 1.00\n", i+1, lut_costs.at(i));
			fclose(f);
		}

		buffer = stringf("%s -s -f %s/abc.script 2>&1", exe_file.c_str(), tempdir_name.c_str());
		log("Running ABC command: %s\n", replace_tempdir(buffer, tempdir_name, show_tempdir).c_str());

#ifndef YOSYS_LINK_ABC
		abc_output_filter filt(tempdir_name, show_tempdir);
		int ret = run_command(buffer, std::bind(&abc_output_filter::next_line, filt, std::placeholders::_1));
#else
		// These needs to be mutable, supposedly due to getopt
		char *abc_argv[5];
		string tmp_script_name = stringf("%s/abc.script", tempdir_name.c_str());
		abc_argv[0] = strdup(exe_file.c_str());
		abc_argv[1] = strdup("-s");
		abc_argv[2] = strdup("-f");
		abc_argv[3] = strdup(tmp_script_name.c_str());
		abc_argv[4] = 0;
		int ret = Abc_RealMain(4, abc_argv);
		free(abc_argv[0]);
		free(abc_argv[1]);
		free(abc_argv[2]);
		free(abc_argv[3]);
#endif
		if (ret != 0)
			log_error("ABC: execution of command \"%s\" failed: return code %d.\n", buffer.c_str(), ret);

		buffer = stringf("%s/%s", tempdir_name.c_str(), "output.aig");
		ifs.open(buffer);
		if (ifs.fail())
			log_error("Can't open ABC output file `%s'.\n", buffer.c_str());

		buffer = stringf("%s/%s", tempdir_name.c_str(), "input.sym");
		log_assert(!design->module(ID($__abc9__)));

		AigerReader reader(design, ifs, ID($__abc9__), "" /* clk_name */, buffer.c_str() /* map_filename */, true /* wideports */);
		reader.parse_xaiger(box_lookup);
		ifs.close();

#if 0
		Pass::call(design, stringf("write_verilog -noexpr -norename"));
#endif

		log_header(design, "Re-integrating ABC9 results.\n");
		RTLIL::Module *mapped_mod = design->module(ID($__abc9__));
		if (mapped_mod == NULL)
			log_error("ABC output file does not contain a module `$__abc9__'.\n");

		pool<RTLIL::SigBit> output_bits;
		for (auto &it : mapped_mod->wires_) {
			RTLIL::Wire *w = it.second;
			RTLIL::Wire *remap_wire = module->addWire(remap_name(w->name), GetSize(w));
			if (markgroups) remap_wire->attributes[ID(abcgroup)] = map_autoidx;
			if (w->port_output) {
				RTLIL::Wire *wire = module->wire(w->name);
				log_assert(wire);
				for (int i = 0; i < GetSize(w); i++)
					output_bits.insert({wire, i});
			}

			auto jt = w->attributes.find("\\init");
			if (jt != w->attributes.end()) {
				auto r = remap_wire->attributes.insert(std::make_pair("\\init", jt->second));
				log_assert(r.second);
			}
		}

		for (auto &it : module->connections_) {
			auto &signal = it.first;
			auto bits = signal.bits();
			for (auto &b : bits)
				if (output_bits.count(b))
					b = module->addWire(NEW_ID);
			signal = std::move(bits);
		}

		dict<IdString, bool> abc_box;
		vector<RTLIL::Cell*> boxes;
		for (auto cell : module->selected_cells()) {
			if (cell->type.in(ID($_AND_), ID($_NOT_), ID($__ABC_FF_))) {
				module->remove(cell);
				continue;
			}
			auto jt = abc_box.find(cell->type);
			if (jt == abc_box.end()) {
				RTLIL::Module* box_module = design->module(cell->type);
				jt = abc_box.insert(std::make_pair(cell->type, box_module && box_module->attributes.count(ID(abc_box_id)))).first;
			}
			if (jt->second)
				boxes.emplace_back(cell);
		}

		dict<SigBit, pool<IdString>> bit_drivers, bit_users;
		TopoSort<IdString, RTLIL::sort_by_id_str> toposort;
		dict<RTLIL::Cell*,RTLIL::Cell*> not2drivers;
		dict<SigBit, std::vector<RTLIL::Cell*>> bit2sinks;

		std::map<IdString, int> cell_stats;
		for (auto mapped_cell : mapped_mod->cells())
		{
			toposort.node(mapped_cell->name);

			RTLIL::Cell *cell = nullptr;
<<<<<<< HEAD
			if (mapped_cell->type == ID($_NOT_)) {
				RTLIL::SigBit a_bit = mapped_cell->getPort(ID(A));
				RTLIL::SigBit y_bit = mapped_cell->getPort(ID(Y));

				if (!a_bit.wire) {
					mapped_cell->setPort(ID(Y), module->addWire(NEW_ID));
=======
			if (c->type == ID($_NOT_)) {
				RTLIL::SigBit a_bit = c->getPort(ID::A);
				RTLIL::SigBit y_bit = c->getPort(ID::Y);
				bit_users[a_bit].insert(c->name);
				bit_drivers[y_bit].insert(c->name);

				if (!a_bit.wire) {
					c->setPort(ID::Y, module->addWire(NEW_ID));
>>>>>>> 98a54353
					RTLIL::Wire *wire = module->wire(remap_name(y_bit.wire->name));
					log_assert(wire);
					module->connect(RTLIL::SigBit(wire, y_bit.offset), State::S1);
				}
				else {
					RTLIL::Cell* driving_lut = nullptr;
					// ABC can return NOT gates that drive POs
					if (!a_bit.wire->port_input) {
						// If it's not a NOT gate that that comes from a PI directly,
						// find the driver LUT and clone that to guarantee that we won't
						// increase the max logic depth
						// (TODO: Optimise by not cloning unless will increase depth)
						RTLIL::IdString driver_name;
						if (GetSize(a_bit.wire) == 1)
							driver_name = stringf("%s$lut", a_bit.wire->name.c_str());
						else
							driver_name = stringf("%s[%d]$lut", a_bit.wire->name.c_str(), a_bit.offset);
						driving_lut = mapped_mod->cell(driver_name);
					}

					if (!driving_lut) {
						// If a driver couldn't be found (could be from PI or box CI)
						// then implement using a LUT
						cell = module->addLut(remap_name(stringf("%s$lut", mapped_cell->name.c_str())),
								RTLIL::SigBit(module->wires_.at(remap_name(a_bit.wire->name)), a_bit.offset),
								RTLIL::SigBit(module->wires_.at(remap_name(y_bit.wire->name)), y_bit.offset),
								RTLIL::Const::from_string("01"));
						bit2sinks[cell->getPort(ID::A)].push_back(cell);
						cell_stats[ID($lut)]++;
						bit_users[a_bit].insert(mapped_cell->name);
						bit_drivers[y_bit].insert(mapped_cell->name);
					}
					else
						not2drivers[mapped_cell] = driving_lut;
					continue;
				}
				if (cell && markgroups) cell->attributes[ID(abcgroup)] = map_autoidx;
				continue;
			}
			cell_stats[mapped_cell->type]++;

			RTLIL::Cell *existing_cell = nullptr;
<<<<<<< HEAD
			if (mapped_cell->type == ID($lut)) {
				if (GetSize(mapped_cell->getPort(ID(A))) == 1 && mapped_cell->getParam(ID(LUT)) == RTLIL::Const::from_string("01")) {
					SigSpec my_a = module->wires_.at(remap_name(mapped_cell->getPort(ID(A)).as_wire()->name));
					SigSpec my_y = module->wires_.at(remap_name(mapped_cell->getPort(ID(Y)).as_wire()->name));
=======
			if (c->type == ID($lut)) {
				if (GetSize(c->getPort(ID::A)) == 1 && c->getParam(ID(LUT)) == RTLIL::Const::from_string("01")) {
					SigSpec my_a = module->wires_.at(remap_name(c->getPort(ID::A).as_wire()->name));
					SigSpec my_y = module->wires_.at(remap_name(c->getPort(ID::Y).as_wire()->name));
>>>>>>> 98a54353
					module->connect(my_y, my_a);
					if (markgroups) mapped_cell->attributes[ID(abcgroup)] = map_autoidx;
					log_abort();
					continue;
				}
				cell = module->addCell(remap_name(mapped_cell->name), mapped_cell->type);
			}
			else {
				existing_cell = module->cell(mapped_cell->name);
				log_assert(existing_cell);
				cell = module->addCell(remap_name(mapped_cell->name), mapped_cell->type);
				module->swap_names(cell, existing_cell);
			}

			if (markgroups) cell->attributes[ID(abcgroup)] = map_autoidx;
			if (existing_cell) {
				cell->parameters = existing_cell->parameters;
				cell->attributes = existing_cell->attributes;

				cell->attributes.erase("\\abc_flop_clk_pol");
				cell->attributes.erase("\\abc_flop_en_pol");
			}
			else {
				cell->parameters = mapped_cell->parameters;
				cell->attributes = mapped_cell->attributes;
			}

			auto abc_flop = mapped_cell->attributes.count("\\abc_flop");
			for (auto &conn : mapped_cell->connections()) {
				RTLIL::SigSpec newsig;
				for (auto c : conn.second.chunks()) {
					if (c.width == 0)
						continue;
					//log_assert(c.width == 1);
					if (c.wire)
						c.wire = module->wires_.at(remap_name(c.wire->name));
					newsig.append(c);
				}
				cell->setPort(conn.first, newsig);

				if (!abc_flop) {
					if (cell->input(conn.first)) {
						for (auto i : newsig)
							bit2sinks[i].push_back(cell);
						for (auto i : conn.second)
							bit_users[i].insert(mapped_cell->name);
					}
					if (cell->output(conn.first))
						for (auto i : conn.second)
							bit_drivers[i].insert(mapped_cell->name);
				}
			}
		}

		for (auto cell : boxes)
			module->remove(cell);

		// Copy connections (and rename) from mapped_mod to module
		for (auto conn : mapped_mod->connections()) {
			if (!conn.first.is_fully_const()) {
				auto chunks = conn.first.chunks();
				for (auto &c : chunks)
					c.wire = module->wires_.at(remap_name(c.wire->name));
				conn.first = std::move(chunks);
			}
			if (!conn.second.is_fully_const()) {
				auto chunks = conn.second.chunks();
				for (auto &c : chunks)
					if (c.wire)
						c.wire = module->wires_.at(remap_name(c.wire->name));
				conn.second = std::move(chunks);
			}
			module->connect(conn);
		}

		for (auto &it : cell_stats)
			log("ABC RESULTS:   %15s cells: %8d\n", log_id(it.first), it.second);
		int in_wires = 0, out_wires = 0;

		// Stitch in mapped_mod's inputs/outputs into module
		for (auto port_name : mapped_mod->ports) {
			RTLIL::Wire *port = mapped_mod->wire(port_name);
			log_assert(port);
			RTLIL::Wire *wire = module->wire(port->name);
			log_assert(wire);
			RTLIL::Wire *remap_wire = module->wire(remap_name(port->name));
			RTLIL::SigSpec signal = RTLIL::SigSpec(wire, 0, GetSize(remap_wire));
			log_assert(GetSize(signal) >= GetSize(remap_wire));

			RTLIL::SigSig conn;
			if (port->port_input) {
				conn.first = remap_wire;
				conn.second = signal;
				in_wires++;
				module->connect(conn);
			}
			if (port->port_output) {
				conn.first = signal;
				conn.second = remap_wire;
				out_wires++;
				module->connect(conn);
			}
		}

		for (auto &it : bit_users)
			if (bit_drivers.count(it.first))
				for (auto driver_cell : bit_drivers.at(it.first))
				for (auto user_cell : it.second)
					toposort.edge(driver_cell, user_cell);
<<<<<<< HEAD
#if 0
		toposort.analyze_loops = true;
#endif
		bool no_loops = toposort.sort();
#if 0
		unsigned i = 0;
		for (auto &it : toposort.loops) {
			log("  loop %d\n", i++);
			for (auto cell_name : it) {
				auto cell = mapped_mod->cell(cell_name);
				log_assert(cell);
				log("\t%s (%s @ %s)\n", log_id(cell), log_id(cell->type), cell->get_src_attribute().c_str());
			}
		}
#endif
=======
		bool no_loops YS_ATTRIBUTE(unused) = toposort.sort();
>>>>>>> 98a54353
		log_assert(no_loops);

		for (auto ii = toposort.sorted.rbegin(); ii != toposort.sorted.rend(); ii++) {
			RTLIL::Cell *not_cell = mapped_mod->cell(*ii);
			log_assert(not_cell);
			if (not_cell->type != ID($_NOT_))
				continue;
			auto it = not2drivers.find(not_cell);
			if (it == not2drivers.end())
				continue;
			RTLIL::Cell *driver_lut = it->second;
			RTLIL::SigBit a_bit = not_cell->getPort(ID::A);
			RTLIL::SigBit y_bit = not_cell->getPort(ID::Y);
			RTLIL::Const driver_mask;

			a_bit.wire = module->wires_.at(remap_name(a_bit.wire->name));
			y_bit.wire = module->wires_.at(remap_name(y_bit.wire->name));

			auto jt = bit2sinks.find(a_bit);
			if (jt == bit2sinks.end())
				goto clone_lut;

			for (auto sink_cell : jt->second)
				if (sink_cell->type != ID($lut))
					goto clone_lut;

			// Push downstream LUTs past inverter
			for (auto sink_cell : jt->second) {
				SigSpec A = sink_cell->getPort(ID::A);
				RTLIL::Const mask = sink_cell->getParam(ID(LUT));
				int index = 0;
				for (; index < GetSize(A); index++)
					if (A[index] == a_bit)
						break;
				log_assert(index < GetSize(A));
				int i = 0;
				while (i < GetSize(mask)) {
					for (int j = 0; j < (1 << index); j++)
						std::swap(mask[i+j], mask[i+j+(1 << index)]);
					i += 1 << (index+1);
				}
				A[index] = y_bit;
				sink_cell->setPort(ID::A, A);
				sink_cell->setParam(ID(LUT), mask);
			}

			// Since we have rewritten all sinks (which we know
			// to be only LUTs) to be after the inverter, we can
			// go ahead and clone the LUT with the expectation
			// that the original driving LUT will become dangling
			// and get cleaned away
clone_lut:
			driver_mask = driver_lut->getParam(ID(LUT));
			for (auto &b : driver_mask.bits) {
				if (b == RTLIL::State::S0) b = RTLIL::State::S1;
				else if (b == RTLIL::State::S1) b = RTLIL::State::S0;
			}
			auto cell = module->addLut(NEW_ID,
					driver_lut->getPort(ID::A),
					y_bit,
					driver_mask);
			for (auto &bit : cell->connections_.at(ID::A)) {
				bit.wire = module->wires_.at(remap_name(bit.wire->name));
				bit2sinks[bit].push_back(cell);
			}
		}

		//log("ABC RESULTS:        internal signals: %8d\n", int(signal_list.size()) - in_wires - out_wires);
		log("ABC RESULTS:           input signals: %8d\n", in_wires);
		log("ABC RESULTS:          output signals: %8d\n", out_wires);

		design->remove(mapped_mod);
	}
	else
	{
		log("Don't call ABC as there is nothing to map.\n");
	}

	if (cleanup)
	{
		log("Removing temp directory.\n");
		remove_directory(tempdir_name);
	}

	log_pop();
}

struct Abc9Pass : public Pass {
	Abc9Pass() : Pass("abc9", "use ABC9 for technology mapping") { }
	void help() YS_OVERRIDE
	{
		//   |---v---|---v---|---v---|---v---|---v---|---v---|---v---|---v---|---v---|---v---|
		log("\n");
		log("    abc9 [options] [selection]\n");
		log("\n");
		log("This pass uses the ABC tool [1] for technology mapping of yosys's internal gate\n");
		log("library to a target architecture.\n");
		log("\n");
		log("    -exe <command>\n");
#ifdef ABCEXTERNAL
		log("        use the specified command instead of \"" ABCEXTERNAL "\" to execute ABC.\n");
#else
		log("        use the specified command instead of \"<yosys-bindir>/yosys-abc\" to execute ABC.\n");
#endif
		log("        This can e.g. be used to call a specific version of ABC or a wrapper.\n");
		log("\n");
		log("    -script <file>\n");
		log("        use the specified ABC script file instead of the default script.\n");
		log("\n");
		log("        if <file> starts with a plus sign (+), then the rest of the filename\n");
		log("        string is interpreted as the command string to be passed to ABC. The\n");
		log("        leading plus sign is removed and all commas (,) in the string are\n");
		log("        replaced with blanks before the string is passed to ABC.\n");
		log("\n");
		log("        if no -script parameter is given, the following scripts are used:\n");
		log("\n");
		log("        for -lut/-luts (only one LUT size):\n");
		log("%s\n", fold_abc_cmd(ABC_COMMAND_LUT /*"; lutpack {S}"*/).c_str());
		log("\n");
		log("        for -lut/-luts (different LUT sizes):\n");
		log("%s\n", fold_abc_cmd(ABC_COMMAND_LUT).c_str());
		log("\n");
		log("    -fast\n");
		log("        use different default scripts that are slightly faster (at the cost\n");
		log("        of output quality):\n");
		log("\n");
		log("        for -lut/-luts:\n");
		log("%s\n", fold_abc_cmd(ABC_FAST_COMMAND_LUT).c_str());
		log("\n");
		log("    -D <picoseconds>\n");
		log("        set delay target. the string {D} in the default scripts above is\n");
		log("        replaced by this option when used, and an empty string otherwise\n");
		log("        (indicating best possible delay).\n");
//		log("        This also replaces 'dretime' with 'dretime; retime -o {D}' in the\n");
//		log("        default scripts above.\n");
		log("\n");
//		log("    -S <num>\n");
//		log("        maximum number of LUT inputs shared.\n");
//		log("        (replaces {S} in the default scripts above, default: -S 1)\n");
//		log("\n");
		log("    -lut <width>\n");
		log("        generate netlist using luts of (max) the specified width.\n");
		log("\n");
		log("    -lut <w1>:<w2>\n");
		log("        generate netlist using luts of (max) the specified width <w2>. All\n");
		log("        luts with width <= <w1> have constant cost. for luts larger than <w1>\n");
		log("        the area cost doubles with each additional input bit. the delay cost\n");
		log("        is still constant for all lut widths.\n");
		log("\n");
		log("    -lut <file>\n");
		log("        pass this file with lut library to ABC.\n");
		log("\n");
		log("    -luts <cost1>,<cost2>,<cost3>,<sizeN>:<cost4-N>,..\n");
		log("        generate netlist using luts. Use the specified costs for luts with 1,\n");
		log("        2, 3, .. inputs.\n");
		log("\n");
//		log("    -dff\n");
//		log("        also pass $_DFF_?_ and $_DFFE_??_ cells through ABC. modules with many\n");
//		log("        clock domains are automatically partitioned in clock domains and each\n");
//		log("        domain is passed through ABC independently.\n");
//		log("\n");
//		log("    -clk [!]<clock-signal-name>[,[!]<enable-signal-name>]\n");
//		log("        use only the specified clock domain. this is like -dff, but only FF\n");
//		log("        cells that belong to the specified clock domain are used.\n");
//		log("\n");
//		log("    -keepff\n");
//		log("        set the \"keep\" attribute on flip-flop output wires. (and thus preserve\n");
//		log("        them, for example for equivalence checking.)\n");
//		log("\n");
		log("    -nocleanup\n");
		log("        when this option is used, the temporary files created by this pass\n");
		log("        are not removed. this is useful for debugging.\n");
		log("\n");
		log("    -showtmp\n");
		log("        print the temp dir name in log. usually this is suppressed so that the\n");
		log("        command output is identical across runs.\n");
		log("\n");
		log("    -markgroups\n");
		log("        set a 'abcgroup' attribute on all objects created by ABC. The value of\n");
		log("        this attribute is a unique integer for each ABC process started. This\n");
		log("        is useful for debugging the partitioning of clock domains.\n");
		log("\n");
		log("    -box <file>\n");
		log("        pass this file with box library to ABC. Use with -lut.\n");
		log("\n");
		log("Note that this is a logic optimization pass within Yosys that is calling ABC\n");
		log("internally. This is not going to \"run ABC on your design\". It will instead run\n");
		log("ABC on logic snippets extracted from your design. You will not get any useful\n");
		log("output when passing an ABC script that writes a file. Instead write your full\n");
		log("design as BLIF file with write_blif and then load that into ABC externally if\n");
		log("you want to use ABC to convert your design into another format.\n");
		log("\n");
		log("[1] http://www.eecs.berkeley.edu/~alanmi/abc/\n");
		log("\n");
	}
	void execute(std::vector<std::string> args, RTLIL::Design *design) YS_OVERRIDE
	{
		log_header(design, "Executing ABC9 pass (technology mapping using ABC9).\n");
		log_push();

		assign_map.clear();

#ifdef ABCEXTERNAL
		std::string exe_file = ABCEXTERNAL;
#else
		std::string exe_file = proc_self_dirname() + "yosys-abc";
#endif
		std::string script_file, clk_str, box_file, lut_file;
		std::string delay_target, lutin_shared = "-S 1", wire_delay;
		bool fast_mode = false, /*retime_mode = false,*/ keepff = false, cleanup = true;
		bool show_tempdir = false;
		vector<int> lut_costs;
		markgroups = false;

#if 0
		cleanup = false;
		show_tempdir = true;
#endif

#ifdef _WIN32
#ifndef ABCEXTERNAL
		if (!check_file_exists(exe_file + ".exe") && check_file_exists(proc_self_dirname() + "..\\yosys-abc.exe"))
			exe_file = proc_self_dirname() + "..\\yosys-abc";
#endif
#endif

		size_t argidx;
		char pwd [PATH_MAX];
		if (!getcwd(pwd, sizeof(pwd))) {
			log_cmd_error("getcwd failed: %s\n", strerror(errno));
			log_abort();
		}
		for (argidx = 1; argidx < args.size(); argidx++) {
			std::string arg = args[argidx];
			if (arg == "-exe" && argidx+1 < args.size()) {
				exe_file = args[++argidx];
				continue;
			}
			if (arg == "-script" && argidx+1 < args.size()) {
				script_file = args[++argidx];
				rewrite_filename(script_file);
				if (!script_file.empty() && !is_absolute_path(script_file) && script_file[0] != '+')
					script_file = std::string(pwd) + "/" + script_file;
				continue;
			}
			if (arg == "-D" && argidx+1 < args.size()) {
				delay_target = "-D " + args[++argidx];
				continue;
			}
			//if (arg == "-S" && argidx+1 < args.size()) {
			//	lutin_shared = "-S " + args[++argidx];
			//	continue;
			//}
			if (arg == "-lut" && argidx+1 < args.size()) {
				string arg = args[++argidx];
				size_t pos = arg.find_first_of(':');
				int lut_mode = 0, lut_mode2 = 0;
				if (pos != string::npos) {
					lut_mode = atoi(arg.substr(0, pos).c_str());
					lut_mode2 = atoi(arg.substr(pos+1).c_str());
				} else {
					pos = arg.find_first_of('.');
					if (pos != string::npos) {
						lut_file = arg;
						rewrite_filename(lut_file);
						if (!lut_file.empty() && !is_absolute_path(lut_file))
							lut_file = std::string(pwd) + "/" + lut_file;
					}
					else {
						lut_mode = atoi(arg.c_str());
						lut_mode2 = lut_mode;
					}
				}
				lut_costs.clear();
				for (int i = 0; i < lut_mode; i++)
					lut_costs.push_back(1);
				for (int i = lut_mode; i < lut_mode2; i++)
					lut_costs.push_back(2 << (i - lut_mode));
				continue;
			}
			if (arg == "-luts" && argidx+1 < args.size()) {
				lut_costs.clear();
				for (auto &tok : split_tokens(args[++argidx], ",")) {
					auto parts = split_tokens(tok, ":");
					if (GetSize(parts) == 0 && !lut_costs.empty())
						lut_costs.push_back(lut_costs.back());
					else if (GetSize(parts) == 1)
						lut_costs.push_back(atoi(parts.at(0).c_str()));
					else if (GetSize(parts) == 2)
						while (GetSize(lut_costs) < atoi(parts.at(0).c_str()))
							lut_costs.push_back(atoi(parts.at(1).c_str()));
					else
						log_cmd_error("Invalid -luts syntax.\n");
				}
				continue;
			}
			if (arg == "-fast") {
				fast_mode = true;
				continue;
			}
			//if (arg == "-retime") {
			//	retime_mode = true;
			//	continue;
			//}
			//if (arg == "-clk" && argidx+1 < args.size()) {
			//	clk_str = args[++argidx];
			//	retime_mode = true;
			//	continue;
			//}
			//if (arg == "-keepff") {
			//	keepff = true;
			//	continue;
			//}
			if (arg == "-nocleanup") {
				cleanup = false;
				continue;
			}
			if (arg == "-showtmp") {
				show_tempdir = true;
				continue;
			}
			if (arg == "-markgroups") {
				markgroups = true;
				continue;
			}
			if (arg == "-box" && argidx+1 < args.size()) {
				box_file = args[++argidx];
				rewrite_filename(box_file);
				if (!box_file.empty() && !is_absolute_path(box_file))
					box_file = std::string(pwd) + "/" + box_file;
				continue;
			}
			if (arg == "-W" && argidx+1 < args.size()) {
				wire_delay = "-W " + args[++argidx];
				continue;
			}
			break;
		}
		extra_args(args, argidx, design);

		if (lut_costs.empty() && lut_file.empty())
			log_cmd_error("abc9 must be called with '-lut' or '-luts'\n");

		dict<int,IdString> box_lookup;
		dict<IdString,pool<IdString>> scc_break_inputs;
		for (auto m : design->modules()) {
			auto it = m->attributes.find(ID(abc_box_id));
			if (it == m->attributes.end())
				continue;
			if (m->name.begins_with("$paramod"))
				continue;
			auto id = it->second.as_int();
			auto r = box_lookup.insert(std::make_pair(id, m->name));
			if (!r.second)
				log_error("Module '%s' has the same abc_box_id = %d value as '%s'.\n",
						log_id(m), id, log_id(r.first->second));
			log_assert(r.second);

			RTLIL::Wire *carry_in = nullptr, *carry_out = nullptr;
			for (auto p : m->ports) {
				auto w = m->wire(p);
				log_assert(w);
				if (w->port_input) {
					if (w->attributes.count(ID(abc_scc_break)))
						scc_break_inputs[m->name].insert(p);
					if (w->attributes.count(ID(abc_carry_in))) {
						if (carry_in)
							log_error("Module '%s' contains more than one 'abc_carry_in' port.\n", log_id(m));
						carry_in = w;
					}
				}
				if (w->port_output) {
					if (w->attributes.count(ID(abc_carry_out))) {
						if (carry_out)
							log_error("Module '%s' contains more than one 'abc_carry_out' port.\n", log_id(m));
						carry_out = w;
					}
				}
			}
			if (carry_in || carry_out) {
				if (carry_in && !carry_out)
					log_error("Module '%s' contains an 'abc_carry_in' port but no 'abc_carry_out' port.\n", log_id(m));
				if (!carry_in && carry_out)
					log_error("Module '%s' contains an 'abc_carry_out' port but no 'abc_carry_in' port.\n", log_id(m));
				// Make carry_in the last PI, and carry_out the last PO
				//   since ABC requires it this way
				auto &ports = m->ports;
				for (auto it = ports.begin(); it != ports.end(); ) {
					RTLIL::Wire* w = m->wire(*it);
					log_assert(w);
					if (w == carry_in || w == carry_out) {
						it = ports.erase(it);
						continue;
					}
					if (w->port_id > carry_in->port_id)
						--w->port_id;
					if (w->port_id > carry_out->port_id)
						--w->port_id;
					log_assert(w->port_input || w->port_output);
					log_assert(ports[w->port_id-1] == w->name);
					++it;
				}
				ports.push_back(carry_in->name);
				carry_in->port_id = ports.size();
				ports.push_back(carry_out->name);
				carry_out->port_id = ports.size();
			}
		}

		for (auto mod : design->selected_modules())
		{
			if (mod->attributes.count(ID(abc_box_id)))
				continue;

			if (mod->processes.size() > 0) {
				log("Skipping module %s as it contains processes.\n", log_id(mod));
				continue;
			}

			assign_map.set(mod);

			if (true || /*!dff_mode ||*/ !clk_str.empty()) {

				design->selection_stack.emplace_back(false);
				RTLIL::Selection& sel = design->selection_stack.back();
				sel.select(mod);

				abc9_module(design, mod, script_file, exe_file, cleanup, lut_costs, false, clk_str, keepff,
						delay_target, lutin_shared, fast_mode, show_tempdir,
						box_file, lut_file, wire_delay, box_lookup, scc_break_inputs);
				design->selection_stack.pop_back();
				continue;
			}

			CellTypes ct(design);

			std::vector<RTLIL::Cell*> all_cells = mod->selected_cells();
			std::set<RTLIL::Cell*> unassigned_cells(all_cells.begin(), all_cells.end());

			std::set<RTLIL::Cell*> expand_queue, next_expand_queue;
			std::set<RTLIL::Cell*> expand_queue_up, next_expand_queue_up;
			std::set<RTLIL::Cell*> expand_queue_down, next_expand_queue_down;

			typedef tuple<bool, RTLIL::SigSpec, bool, RTLIL::SigSpec> clkdomain_t;
			std::map<clkdomain_t, std::vector<RTLIL::Cell*>> assigned_cells;
			std::map<RTLIL::Cell*, clkdomain_t> assigned_cells_reverse;

			std::map<RTLIL::Cell*, std::set<RTLIL::SigBit>> cell_to_bit, cell_to_bit_up, cell_to_bit_down;
			std::map<RTLIL::SigBit, std::set<RTLIL::Cell*>> bit_to_cell, bit_to_cell_up, bit_to_cell_down;

			pool<IdString> seen_cells;
			dict<IdString, std::pair<RTLIL::IdString,RTLIL::IdString>> flop_data;

			for (auto cell : all_cells) {
				clkdomain_t key;

				for (auto &conn : cell->connections())
				for (auto bit : conn.second) {
					bit = assign_map(bit);
					if (bit.wire != nullptr) {
						cell_to_bit[cell].insert(bit);
						bit_to_cell[bit].insert(cell);
						if (ct.cell_input(cell->type, conn.first)) {
							cell_to_bit_up[cell].insert(bit);
							bit_to_cell_down[bit].insert(cell);
						}
						if (ct.cell_output(cell->type, conn.first)) {
							cell_to_bit_down[cell].insert(bit);
							bit_to_cell_up[bit].insert(cell);
						}
					}
				}

				decltype(flop_data)::iterator it;
				if (seen_cells.insert(cell->type).second) {
					RTLIL::Module* inst_module = design->module(cell->type);
					if (!inst_module)
						continue;

					if (!inst_module->attributes.count("\\abc_flop"))
						continue;

					IdString abc_flop_clk, abc_flop_en;
					for (auto port_name : inst_module->ports) {
						auto wire = inst_module->wire(port_name);
						log_assert(wire);
						if (wire->attributes.count("\\abc_flop_clk")) {
							if (abc_flop_clk != IdString())
								log_error("More than one port has the 'abc_flop_clk' attribute set on module '%s'.\n", log_id(cell->type));
							abc_flop_clk = port_name;
						}
						if (wire->attributes.count("\\abc_flop_en")) {
							if (abc_flop_en != IdString())
								log_error("More than one port has the 'abc_flop_en' attribute set on module '%s'.\n", log_id(cell->type));
							abc_flop_en = port_name;
						}
					}

					if (abc_flop_clk == IdString())
						log_error("'abc_flop_clk' attribute not found on any ports on module '%s'.\n", log_id(cell->type));
					if (abc_flop_en == IdString())
						log_error("'abc_flop_en' attribute not found on any ports on module '%s'.\n", log_id(cell->type));
					it = flop_data.insert(std::make_pair(cell->type, std::make_pair(abc_flop_clk, abc_flop_en))).first;
				}
				else {
					it = flop_data.find(cell->type);
					if (it == flop_data.end())
						continue;
				}

				auto jt = cell->attributes.find("\\abc_flop_clk_pol");
				if (jt == cell->parameters.end())
					log_error("'abc_flop_clk_pol' attribute not found on module '%s'.\n", log_id(cell->type));
				bool this_clk_pol;
				if (jt->second.flags == RTLIL::ConstFlags::CONST_FLAG_STRING) {
					auto param = jt->second.decode_string();
					auto kt = cell->parameters.find(param);
					if (kt == cell->parameters.end())
						log_error("'abc_flop_clk_pol' value '%s' is not a parameter on module '%s'.\n", param.c_str(), log_id(cell->type));
					this_clk_pol = kt->second.as_bool();
				}
				else
					this_clk_pol = jt->second.as_bool();
				jt = cell->parameters.find("\\$abc_flop_en_pol");
				if (jt == cell->parameters.end())
					log_error("'abc_flop_en_pol' attribute not found on module '%s'.\n", log_id(cell->type));
				bool this_en_pol;
				if (jt->second.flags == RTLIL::ConstFlags::CONST_FLAG_STRING) {
					auto param = jt->second.decode_string();
					auto kt = cell->parameters.find(param);
					if (kt == cell->parameters.end())
						log_error("'abc_flop_en_pol' value '%s' is not a parameter on module '%s'.\n", param.c_str(), log_id(cell->type));
					this_en_pol = kt->second.as_bool();
				}
				else
					this_en_pol = jt->second.as_bool();

				const auto &data = it->second;
				key = clkdomain_t(this_clk_pol, assign_map(cell->getPort(data.first)), this_en_pol, assign_map(cell->getPort(data.second)));

				unassigned_cells.erase(cell);
				expand_queue.insert(cell);
				expand_queue_up.insert(cell);
				expand_queue_down.insert(cell);

				assigned_cells[key].push_back(cell);
				assigned_cells_reverse[cell] = key;
			}

			while (!expand_queue_up.empty() || !expand_queue_down.empty())
			{
				if (!expand_queue_up.empty())
				{
					RTLIL::Cell *cell = *expand_queue_up.begin();
					clkdomain_t key = assigned_cells_reverse.at(cell);
					expand_queue_up.erase(cell);

					for (auto bit : cell_to_bit_up[cell])
					for (auto c : bit_to_cell_up[bit])
						if (unassigned_cells.count(c)) {
							unassigned_cells.erase(c);
							next_expand_queue_up.insert(c);
							assigned_cells[key].push_back(c);
							assigned_cells_reverse[c] = key;
							expand_queue.insert(c);
						}
				}

				if (!expand_queue_down.empty())
				{
					RTLIL::Cell *cell = *expand_queue_down.begin();
					clkdomain_t key = assigned_cells_reverse.at(cell);
					expand_queue_down.erase(cell);

					for (auto bit : cell_to_bit_down[cell])
					for (auto c : bit_to_cell_down[bit])
						if (unassigned_cells.count(c)) {
							unassigned_cells.erase(c);
							next_expand_queue_up.insert(c);
							assigned_cells[key].push_back(c);
							assigned_cells_reverse[c] = key;
							expand_queue.insert(c);
						}
				}

				if (expand_queue_up.empty() && expand_queue_down.empty()) {
					expand_queue_up.swap(next_expand_queue_up);
					expand_queue_down.swap(next_expand_queue_down);
				}
			}

			while (!expand_queue.empty())
			{
				RTLIL::Cell *cell = *expand_queue.begin();
				clkdomain_t key = assigned_cells_reverse.at(cell);
				expand_queue.erase(cell);

				for (auto bit : cell_to_bit.at(cell)) {
					for (auto c : bit_to_cell[bit])
						if (unassigned_cells.count(c)) {
							unassigned_cells.erase(c);
							next_expand_queue.insert(c);
							assigned_cells[key].push_back(c);
							assigned_cells_reverse[c] = key;
						}
					bit_to_cell[bit].clear();
				}

				if (expand_queue.empty())
					expand_queue.swap(next_expand_queue);
			}

			clkdomain_t key(true, RTLIL::SigSpec(), true, RTLIL::SigSpec());
			for (auto cell : unassigned_cells) {
				assigned_cells[key].push_back(cell);
				assigned_cells_reverse[cell] = key;
			}

			log_header(design, "Summary of detected clock domains:\n");
			for (auto &it : assigned_cells)
				log("  %d cells in clk=%s%s, en=%s%s\n", GetSize(it.second),
						std::get<0>(it.first) ? "" : "!", log_signal(std::get<1>(it.first)),
						std::get<2>(it.first) ? "" : "!", log_signal(std::get<3>(it.first)));

			design->selection_stack.emplace_back(false);
			RTLIL::Selection& sel = design->selection_stack.back();

			for (auto &it : assigned_cells) {
				clk_polarity = std::get<0>(it.first);
				clk_sig = assign_map(std::get<1>(it.first));
				en_polarity = std::get<2>(it.first);
				en_sig = assign_map(std::get<3>(it.first));

				pool<RTLIL::IdString> assigned_names;
				for (auto i : it.second)
					assigned_names.insert(i->name);
				sel.selected_members[mod->name] = std::move(assigned_names);

				abc9_module(design, mod, script_file, exe_file, cleanup, lut_costs, !clk_sig.empty(), "$",
						keepff, delay_target, lutin_shared, fast_mode, show_tempdir,
						box_file, lut_file, wire_delay, box_lookup, scc_break_inputs);
				assign_map.set(mod);
			}

			design->selection_stack.pop_back();
		}

		assign_map.clear();

		// The "clean" pass also contains a design->check() call
		Pass::call(design, "clean");

		log_pop();
	}
} Abc9Pass;

PRIVATE_NAMESPACE_END<|MERGE_RESOLUTION|>--- conflicted
+++ resolved
@@ -575,23 +575,12 @@
 			toposort.node(mapped_cell->name);
 
 			RTLIL::Cell *cell = nullptr;
-<<<<<<< HEAD
 			if (mapped_cell->type == ID($_NOT_)) {
-				RTLIL::SigBit a_bit = mapped_cell->getPort(ID(A));
-				RTLIL::SigBit y_bit = mapped_cell->getPort(ID(Y));
+				RTLIL::SigBit a_bit = mapped_cell->getPort(ID::A);
+				RTLIL::SigBit y_bit = mapped_cell->getPort(ID::Y);
 
 				if (!a_bit.wire) {
-					mapped_cell->setPort(ID(Y), module->addWire(NEW_ID));
-=======
-			if (c->type == ID($_NOT_)) {
-				RTLIL::SigBit a_bit = c->getPort(ID::A);
-				RTLIL::SigBit y_bit = c->getPort(ID::Y);
-				bit_users[a_bit].insert(c->name);
-				bit_drivers[y_bit].insert(c->name);
-
-				if (!a_bit.wire) {
-					c->setPort(ID::Y, module->addWire(NEW_ID));
->>>>>>> 98a54353
+					mapped_cell->setPort(ID::Y, module->addWire(NEW_ID));
 					RTLIL::Wire *wire = module->wire(remap_name(y_bit.wire->name));
 					log_assert(wire);
 					module->connect(RTLIL::SigBit(wire, y_bit.offset), State::S1);
@@ -634,17 +623,10 @@
 			cell_stats[mapped_cell->type]++;
 
 			RTLIL::Cell *existing_cell = nullptr;
-<<<<<<< HEAD
 			if (mapped_cell->type == ID($lut)) {
-				if (GetSize(mapped_cell->getPort(ID(A))) == 1 && mapped_cell->getParam(ID(LUT)) == RTLIL::Const::from_string("01")) {
-					SigSpec my_a = module->wires_.at(remap_name(mapped_cell->getPort(ID(A)).as_wire()->name));
-					SigSpec my_y = module->wires_.at(remap_name(mapped_cell->getPort(ID(Y)).as_wire()->name));
-=======
-			if (c->type == ID($lut)) {
-				if (GetSize(c->getPort(ID::A)) == 1 && c->getParam(ID(LUT)) == RTLIL::Const::from_string("01")) {
-					SigSpec my_a = module->wires_.at(remap_name(c->getPort(ID::A).as_wire()->name));
-					SigSpec my_y = module->wires_.at(remap_name(c->getPort(ID::Y).as_wire()->name));
->>>>>>> 98a54353
+				if (GetSize(mapped_cell->getPort(ID::A)) == 1 && mapped_cell->getParam(ID(LUT)) == RTLIL::Const::from_string("01")) {
+					SigSpec my_a = module->wires_.at(remap_name(mapped_cell->getPort(ID::A).as_wire()->name));
+					SigSpec my_y = module->wires_.at(remap_name(mapped_cell->getPort(ID::Y).as_wire()->name));
 					module->connect(my_y, my_a);
 					if (markgroups) mapped_cell->attributes[ID(abcgroup)] = map_autoidx;
 					log_abort();
@@ -754,11 +736,10 @@
 				for (auto driver_cell : bit_drivers.at(it.first))
 				for (auto user_cell : it.second)
 					toposort.edge(driver_cell, user_cell);
-<<<<<<< HEAD
 #if 0
 		toposort.analyze_loops = true;
 #endif
-		bool no_loops = toposort.sort();
+		bool no_loops YS_ATTRIBUTE(unused) = toposort.sort();
 #if 0
 		unsigned i = 0;
 		for (auto &it : toposort.loops) {
@@ -770,9 +751,6 @@
 			}
 		}
 #endif
-=======
-		bool no_loops YS_ATTRIBUTE(unused) = toposort.sort();
->>>>>>> 98a54353
 		log_assert(no_loops);
 
 		for (auto ii = toposort.sorted.rbegin(); ii != toposort.sorted.rend(); ii++) {
